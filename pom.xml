<?xml version="1.0" encoding="UTF-8"?>
<project xmlns="http://maven.apache.org/POM/4.0.0" xmlns:xsi="http://www.w3.org/2001/XMLSchema-instance" xsi:schemaLocation="http://maven.apache.org/POM/4.0.0 http://maven.apache.org/xsd/maven-4.0.0.xsd">

  <groupId>com.hedera.hashgraph</groupId>
  <artifactId>hedera-services</artifactId>
<<<<<<< HEAD
  <version>0.17.4-SNAPSHOT</version>
=======
  <version>0.18.0-SNAPSHOT</version>
>>>>>>> 6c45beb9
  <description>
    Hedera Services (crypto, file, contract, consensus) on the Platform
  </description>
  <inceptionYear>2018</inceptionYear>
  <modelVersion>4.0.0</modelVersion>
  <name>Hedera Services</name>
  <packaging>pom</packaging>
  <url>https://github.com/hashgraph/hedera-services</url>
  <organization>
    <name>Hedera Hashgraph, LLC</name>
    <url>https://hedera.com</url>
  </organization>

  <scm>
    <url>https://github.com/hashgraph/hedera-services</url>
    <connection>scm:git:git@github.com:hashgraph/hedera-services.git</connection>
    <developerConnection>scm:git:git@github.com:hashgraph/hedera-services.git</developerConnection>
    <tag>HEAD</tag>
  </scm>

  <developers>
    <developer>
      <name>Abhishek Pandey</name>
      <email>abhishek.pandey@hedera.com</email>
      <organization>Hedera Hashgraph, LLC</organization>
      <organizationUrl>https://www.hedera.com</organizationUrl>
    </developer>
    <developer>
      <name>Anirudh Ghanta</name>
      <email>anirudh.ghanta@hedera.com</email>
      <organization>Hedera Hashgraph, LLC</organization>
      <organizationUrl>https://www.hedera.com</organizationUrl>
    </developer>
    <developer>
      <name>Cesar Vazquez</name>
      <email>cesarvazquez@swirlds.com</email>
      <organization>Swirlds, Inc.</organization>
      <organizationUrl>https://www.swirlds.com</organizationUrl>
    </developer>
    <developer>
      <name>Jeffrey Tang</name>
      <email>jeffrey@swirlds.com</email>
      <organization>Swirlds, Inc.</organization>
      <organizationUrl>https://www.swirlds.com</organizationUrl>
    </developer>
    <developer>
      <name>Leo Jiang</name>
      <email>leo.jiang@hedera.com</email>
      <organization>Hedera Hashgraph, LLC</organization>
      <organizationUrl>https://www.hedera.com</organizationUrl>
    </developer>
    <developer>
      <name>Michael Tinker</name>
      <email>michael.tinker@hedera.com</email>
      <organization>Hedera Hashgraph, LLC</organization>
      <organizationUrl>https://www.hedera.com</organizationUrl>
    </developer>
    <developer>
      <name>Neeharika Sompalli</name>
      <email>neeharika.sompalli@hedera.com</email>
      <organization>Hedera Hashgraph, LLC</organization>
      <organizationUrl>https://www.hedera.com</organizationUrl>
    </developer>
    <developer>
      <name>Nosh Mody</name>
      <email>nosh@swirlds.com</email>
      <organization>Swirlds, Inc.</organization>
      <organizationUrl>https://www.swirlds.com</organizationUrl>
    </developer>
    <developer>
      <name>Qian Qiu</name>
      <email>qianqiu@swirlds.com</email>
      <organization>Swirlds, Inc.</organization>
      <organizationUrl>https://www.swirlds.com</organizationUrl>
    </developer>
    <developer>
      <name>Quan Nguyen</name>
      <email>quan.nguyen@hedera.com</email>
      <organization>Hedera Hashgraph, LLC</organization>
      <organizationUrl>https://www.hedera.com</organizationUrl>
    </developer>
  </developers>

  <ciManagement>
    <system>CircleCI</system>
    <url>https://circleci.com/gh/hashgraph/hedera-services</url>
  </ciManagement>

  <issueManagement>
    <system>GitHub</system>
    <url>https://github.com/hashgraph/hedera-services/issues</url>
  </issueManagement>

  <repositories>
    <repository>
      <snapshots>
        <enabled>false</enabled>
      </snapshots>
      <id>central</id>
      <name>Central Repository</name>
      <url>https://repo.maven.apache.org/maven2</url>
    </repository>
    <repository>
      <id>ossrh-snapshots</id>
      <url>https://oss.sonatype.org/content/repositories/snapshots</url>
      <releases>
        <enabled>false</enabled>
      </releases>
      <snapshots>
        <enabled>true</enabled>
      </snapshots>
    </repository>
  </repositories>
  <distributionManagement>
    <snapshotRepository>
      <id>ossrh</id>
      <url>https://oss.sonatype.org/content/repositories/snapshots</url>
    </snapshotRepository>
    <repository>
      <id>ossrh</id>
      <url>https://oss.sonatype.org/service/local/staging/deploy/maven2/</url>
    </repository>
  </distributionManagement>

    <licenses>
      <license>
        <distribution>repo</distribution>
        <name>Apache License 2.0</name>
        <url>https://github.com/hashgraph/hedera-services/blob/master/LICENSE</url>
      </license>
    </licenses>

  <properties>
    <project.build.sourceEncoding>UTF-8</project.build.sourceEncoding>

    <!-- Plugin property overrides -->
    <maven.compiler.source>12</maven.compiler.source>
    <maven.compiler.target>12</maven.compiler.target>

    <!-- Plugin custom properties -->
    <maven-jar.version>3.2.0</maven-jar.version>
    <maven-source.version>3.2.0</maven-source.version>
    <maven-resources.version>3.2.0</maven-resources.version>
    <maven-license.version>2.0.0</maven-license.version>
    <maven-compiler.version>3.8.1</maven-compiler.version>
    <maven-surefire.version>3.0.0-M5</maven-surefire.version>
    <maven-dependency.version>3.2.0</maven-dependency.version>
    <maven-versions.version>2.8.1</maven-versions.version>
    <maven-javadoc.version>3.3.1</maven-javadoc.version>

    <!-- Dependency properties in alphabetical order -->
    <commons-codec.version>1.15</commons-codec.version>
    <commons-io.version>2.11.0</commons-io.version>
    <commons-lang3.version>3.12.0</commons-lang3.version>
    <dagger.version>2.37</dagger.version>
    <eddsa.version>0.3.0</eddsa.version>
    <ethereum-core.version>1.12.0-v0.5.0</ethereum-core.version>
    <grpc.version>1.40.1</grpc.version>
    <guava.version>30.1.1-jre</guava.version>
    <hapi-proto.version>0.18.0-alpha.3</hapi-proto.version>
    <javax.annotation-api.version>1.3.2</javax.annotation-api.version>
    <javax-inject.version>1</javax-inject.version>
    <log4j.version>2.14.1</log4j.version>
    <netty.version>4.1.67.Final</netty.version>
    <protobuf-java.version>3.17.3</protobuf-java.version>
<<<<<<< HEAD
    <swirlds.version>0.17.4-SNAPSHOT</swirlds.version>
    <!-- Test dependency properties in alphabetical order -->
    <hamcrest.version>2.2</hamcrest.version>
    <junit5.version>5.7.2</junit5.version>
=======
    <swirlds.version>0.18.1</swirlds.version>
    <!-- Test dependency properties in alphabetical order -->
    <hamcrest.version>2.2</hamcrest.version>
    <junit5.version>5.8.0</junit5.version>
>>>>>>> 6c45beb9
    <mockito.version>3.12.4</mockito.version>

    <!-- SonarCloud properties -->
    <jacoco.version>0.8.7</jacoco.version>
    <sonar.version>3.9.0.2155</sonar.version>

    <sonar.organization>hashgraph</sonar.organization>
    <sonar.host.url>https://sonarcloud.io</sonar.host.url>
    <sonar.language>java</sonar.language>
    <sonar.java.coveragePlugin>jacoco</sonar.java.coveragePlugin>
    <sonar.issue.ignore.multicriteria>e1,e2</sonar.issue.ignore.multicriteria>
    <!-- for license header -->
    <sonar.issue.ignore.multicriteria.e1.resourceKey>**/*.java</sonar.issue.ignore.multicriteria.e1.resourceKey>
    <sonar.issue.ignore.multicriteria.e1.ruleKey>java:S125</sonar.issue.ignore.multicriteria.e1.ruleKey>
    <!-- for deprecated code, mostly protobufs, to support backward compatibility for clients -->
    <sonar.issue.ignore.multicriteria.e2.resourceKey>**/*.java</sonar.issue.ignore.multicriteria.e2.resourceKey>
    <sonar.issue.ignore.multicriteria.e2.ruleKey>java:S1874</sonar.issue.ignore.multicriteria.e2.ruleKey>

    <project.build.outputTimestamp>2021-08-11T17:16:31Z</project.build.outputTimestamp>
  </properties>

  <modules>
    <module>hapi-utils</module>
    <module>hapi-fees</module>
    <module>hedera-node</module>
    <module>test-clients</module>
  </modules>

  <build>
    <plugins>
      <plugin>
        <groupId>org.apache.maven.plugins</groupId>
        <artifactId>maven-release-plugin</artifactId>
        <version>3.0.0-M4</version>
        <configuration>
          <releaseProfiles>release</releaseProfiles>
          <autoVersionSubmodules>true</autoVersionSubmodules>
          <tagNameFormat>v@{project.version}</tagNameFormat>
          <scmDevelopmentCommitComment>
            @{prefix} Prepare for next dev iteration

${git.signoff}
          </scmDevelopmentCommitComment>
          <scmReleaseCommitComment>
            @{prefix} Prepare release

${git.signoff}
          </scmReleaseCommitComment>
          <scmBranchCommitComment>
            @{prefix} Create release branch

${git.signoff}
          </scmBranchCommitComment>
          <preparationGoals>
            clean
            license:update-file-header
            verify
            exec:exec@stage-changes
          </preparationGoals>
        </configuration>
      </plugin>
      <plugin>
        <groupId>org.apache.maven.plugins</groupId>
        <artifactId>maven-javadoc-plugin</artifactId>
        <version>${maven-javadoc.version}</version>
        <configuration>
          <javadocExecutable>${java.home}/bin/javadoc</javadocExecutable>
          <failOnWarnings>true</failOnWarnings>
        </configuration>
        <executions>
          <execution>
            <phase>install</phase>
            <id>generate-javadocs</id>
          </execution>
        </executions>
      </plugin>
      <plugin>
        <groupId>org.codehaus.mojo</groupId>
        <artifactId>exec-maven-plugin</artifactId>
        <version>3.0.0</version>
        <executions>
          <execution>
            <id>stage-changes</id>
            <goals>
              <goal>exec</goal>
            </goals>
            <configuration>
              <executable>/bin/sh</executable>
              <commandlineArgs>
                -c 'echo "Nothing to do here."'
              </commandlineArgs>
            </configuration>
          </execution>
        </executions>
      </plugin>
      <plugin>
        <groupId>org.codehaus.mojo</groupId>
        <artifactId>license-maven-plugin</artifactId>
      </plugin>
      <plugin>
        <groupId>org.sonarsource.scanner.maven</groupId>
        <artifactId>sonar-maven-plugin</artifactId>
      </plugin>
      <plugin>
        <groupId>org.jacoco</groupId>
        <artifactId>jacoco-maven-plugin</artifactId>
        <executions>
          <execution>
            <id>jacoco-agent</id>
            <goals>
              <goal>prepare-agent</goal>
            </goals>
          </execution>
          <execution>
            <id>jacoco-report</id>
            <goals>
              <goal>report</goal>
            </goals>
          </execution>
        </executions>
      </plugin>
    </plugins>
    <pluginManagement>
      <plugins>
        <plugin>
          <!-- To re-generate the LICENSE.txt and copyright headers, execute the Maven goals
          "license:update-project-license" and "license:update-file-header". -->
          <groupId>org.codehaus.mojo</groupId>
          <artifactId>license-maven-plugin</artifactId>
          <version>${maven-license.version}</version>
          <configuration>
            <dryRun>false</dryRun>
            <canUpdateDescription>false</canUpdateDescription>
            <canUpdateCopyright>false</canUpdateCopyright>
            <includes>
              <include>**/*.java</include>
            </includes>
            <licenseName>apache_v2</licenseName>
            <roots>
              <root>src/main/java</root>
              <root>src/test/java</root>
            </roots>
            <processEndTag>‍</processEndTag>
            <processStartTag>‌</processStartTag>
            <sectionDelimiter>​</sectionDelimiter>
          </configuration>
        </plugin>
        <plugin>
          <groupId>org.jacoco</groupId>
          <artifactId>jacoco-maven-plugin</artifactId>
          <version>${jacoco.version}</version>
        </plugin>
        <plugin>
          <groupId>org.apache.maven.plugins</groupId>
          <artifactId>maven-compiler-plugin</artifactId>
          <version>${maven-compiler.version}</version>
          <configuration>
            <annotationProcessorPaths>
              <path>
                <groupId>com.google.dagger</groupId>
                <artifactId>dagger-compiler</artifactId>
                <version>${dagger.version}</version>
              </path>
            </annotationProcessorPaths>
          </configuration>
        </plugin>
        <plugin>
          <groupId>org.apache.maven.plugins</groupId>
          <artifactId>maven-jar-plugin</artifactId>
          <version>${maven-jar.version}</version>
        </plugin>
        <plugin>
          <groupId>org.apache.maven.plugins</groupId>
          <artifactId>maven-source-plugin</artifactId>
          <version>${maven-source.version}</version>
        </plugin>
        <plugin>
          <groupId>org.apache.maven.plugins</groupId>
          <artifactId>maven-resources-plugin</artifactId>
          <version>${maven-source.version}</version>
        </plugin>
        <plugin>
          <groupId>org.apache.maven.plugins</groupId>
          <artifactId>maven-dependency-plugin</artifactId>
          <version>${maven-dependency.version}</version>
        </plugin>
        <plugin>
          <groupId>org.apache.maven.plugins</groupId>
          <artifactId>maven-surefire-plugin</artifactId>
          <version>${maven-surefire.version}</version>
          <configuration>
            <forkCount>3</forkCount>
            <reuseForks>true</reuseForks>
            <argLine>@{argLine} -Xmx5120m</argLine>
          </configuration>
        </plugin>
        <plugin>
          <groupId>org.codehaus.mojo</groupId>
          <artifactId>versions-maven-plugin</artifactId>
          <version>${maven-versions.version}</version>
        </plugin>
        <plugin>
          <groupId>org.sonarsource.scanner.maven</groupId>
          <artifactId>sonar-maven-plugin</artifactId>
          <version>${sonar.version}</version>
        </plugin>
      </plugins>
    </pluginManagement>
  </build>

  <dependencyManagement>
    <dependencies>
      <dependency>
        <groupId>io.grpc</groupId>
        <artifactId>grpc-bom</artifactId>
        <version>${grpc.version}</version>
        <type>pom</type>
        <scope>import</scope>
      </dependency>
      <dependency>
        <groupId>io.netty</groupId>
        <artifactId>netty-bom</artifactId>
        <version>${netty.version}</version>
        <type>pom</type>
        <scope>import</scope>
      </dependency>
      <dependency>
        <groupId>com.swirlds</groupId>
        <artifactId>swirlds-platform-core</artifactId>
        <version>${swirlds.version}</version>
      </dependency>
      <dependency>
        <groupId>com.swirlds</groupId>
        <artifactId>swirlds-fchashmap</artifactId>
        <version>${swirlds.version}</version>
      </dependency>
      <dependency>
        <groupId>com.swirlds</groupId>
        <artifactId>swirlds-virtualmap</artifactId>
        <version>${swirlds.version}</version>
      </dependency>
      <dependency>
        <groupId>com.swirlds</groupId>
        <artifactId>swirlds-fcqueue</artifactId>
        <version>${swirlds.version}</version>
      </dependency>
      <dependency>
        <groupId>com.swirlds</groupId>
        <artifactId>swirlds-merkle</artifactId>
        <version>${swirlds.version}</version>
      </dependency>
      <dependency>
        <groupId>org.junit</groupId>
        <artifactId>junit-bom</artifactId>
        <version>${junit5.version}</version>
        <type>pom</type>
        <scope>import</scope>
      </dependency>
      <dependency>
        <groupId>com.hedera.hashgraph</groupId>
        <artifactId>ethereumj-core</artifactId>
        <version>${ethereum-core.version}</version>
        <exclusions>
          <exclusion>
            <groupId>*</groupId>
            <artifactId>junit</artifactId>
          </exclusion>
          <exclusion>
            <groupId>com.cedarsoftware</groupId>
            <artifactId>*</artifactId>
          </exclusion>
          <exclusion>
            <groupId>com.googlecode.json-simple</groupId>
            <artifactId>*</artifactId>
          </exclusion>
          <exclusion>
            <groupId>io.netty</groupId>
            <artifactId>*</artifactId>
          </exclusion>
          <exclusion>
            <groupId>org.apache.logging.log4j</groupId>
            <artifactId>*</artifactId>
          </exclusion>
          <exclusion>
            <groupId>org.ethereum</groupId>
            <artifactId>*</artifactId>
          </exclusion>
          <exclusion>
            <groupId>org.iq80.leveldb</groupId>
            <artifactId>*</artifactId>
          </exclusion>
          <exclusion>
            <groupId>org.slf4j</groupId>
            <artifactId>*</artifactId>
          </exclusion>
          <exclusion>
            <groupId>org.xerial.snappy</groupId>
            <artifactId>*</artifactId>
          </exclusion>
        </exclusions>
      </dependency>
    </dependencies>
  </dependencyManagement>

  <dependencies>
    <dependency>
      <groupId>com.google.dagger</groupId>
      <artifactId>dagger</artifactId>
      <version>${dagger.version}</version>
    </dependency>
    <dependency>
      <groupId>commons-codec</groupId>
      <artifactId>commons-codec</artifactId>
      <version>${commons-codec.version}</version>
    </dependency>
    <dependency>
      <groupId>commons-io</groupId>
      <artifactId>commons-io</artifactId>
      <version>${commons-io.version}</version>
    </dependency>
    <dependency>
      <groupId>com.google.guava</groupId>
      <artifactId>guava</artifactId>
      <version>${guava.version}</version>
    </dependency>
    <dependency>
      <groupId>com.google.protobuf</groupId>
      <artifactId>protobuf-java</artifactId>
      <version>${protobuf-java.version}</version>
    </dependency>
    <dependency>
      <groupId>com.hedera.hashgraph</groupId>
      <artifactId>hedera-protobuf-java-api</artifactId>
      <version>${hapi-proto.version}</version>
      <exclusions>
        <exclusion>
          <groupId>*</groupId>
          <artifactId>*</artifactId>
        </exclusion>
      </exclusions>
    </dependency>
    <dependency>
      <groupId>com.swirlds</groupId>
      <artifactId>swirlds-common</artifactId>
      <version>${swirlds.version}</version>
    </dependency>
    <dependency>
      <groupId>javax.annotation</groupId>
      <artifactId>javax.annotation-api</artifactId>
      <version>${javax.annotation-api.version}</version>
    </dependency>
    <dependency>
      <groupId>javax.inject</groupId>
      <artifactId>javax.inject</artifactId>
      <version>${javax-inject.version}</version>
    </dependency>
    <dependency>
      <groupId>net.i2p.crypto</groupId>
      <artifactId>eddsa</artifactId>
      <version>${eddsa.version}</version>
    </dependency>
    <dependency>
      <groupId>org.apache.commons</groupId>
      <artifactId>commons-lang3</artifactId>
      <version>${commons-lang3.version}</version>
    </dependency>
    <!-- Logging dependencies -->
    <dependency>
      <groupId>org.apache.logging.log4j</groupId>
      <artifactId>log4j-api</artifactId>
      <version>${log4j.version}</version>
    </dependency>
    <dependency>
      <groupId>org.apache.logging.log4j</groupId>
      <artifactId>log4j-core</artifactId>
      <version>${log4j.version}</version>
    </dependency>
    <!-- Test dependencies -->
    <dependency>
      <groupId>org.hamcrest</groupId>
      <artifactId>hamcrest</artifactId>
      <version>${hamcrest.version}</version>
      <scope>test</scope>
    </dependency>
    <dependency>
      <groupId>org.junit.jupiter</groupId>
      <artifactId>junit-jupiter-api</artifactId>
      <version>${junit5.version}</version>
    </dependency>
    <dependency>
      <groupId>org.junit.jupiter</groupId>
      <artifactId>junit-jupiter-params</artifactId>
      <version>${junit5.version}</version>
      <scope>test</scope>
    </dependency>
    <dependency>
      <groupId>org.mockito</groupId>
      <artifactId>mockito-core</artifactId>
      <version>${mockito.version}</version>
      <scope>test</scope>
    </dependency>
    <dependency>
      <groupId>org.mockito</groupId>
      <artifactId>mockito-junit-jupiter</artifactId>
      <version>${mockito.version}</version>
      <scope>test</scope>
    </dependency>
  </dependencies>

  <profiles>
    <profile>
      <id>release</id>
      <build>
        <plugins>
          <plugin>
            <groupId>org.apache.maven.plugins</groupId>
            <artifactId>maven-javadoc-plugin</artifactId>
            <version>${maven-javadoc.version}</version>
            <configuration>
              <javadocExecutable>${java.home}/bin/javadoc</javadocExecutable>
              <failOnWarnings>true</failOnWarnings>
            </configuration>
            <executions>
              <execution>
                <phase>deploy</phase>
                <id>attach-javadocs</id>
                <goals>
                  <goal>jar</goal>
                </goals>
              </execution>
            </executions>
          </plugin>
          <plugin>
            <groupId>org.apache.maven.plugins</groupId>
            <artifactId>maven-gpg-plugin</artifactId>
            <version>3.0.1</version>
            <executions>
              <execution>
                <id>sign-artifacts</id>
                <phase>deploy</phase>
                <goals>
                  <goal>sign</goal>
                </goals>
                <configuration>
                  <gpgArguments>
                    <arg>--pinentry-mode</arg>
                    <arg>loopback</arg>
                  </gpgArguments>
                </configuration>
              </execution>
            </executions>
          </plugin>
          <plugin>
            <groupId>org.sonatype.plugins</groupId>
            <artifactId>nexus-staging-maven-plugin</artifactId>
            <version>1.6.8</version>
            <executions>
              <execution>
                <id>default-deploy</id>
                <phase>deploy</phase>
                <goals>
                  <goal>deploy</goal>
                </goals>
              </execution>
            </executions>
            <configuration>
              <serverId>ossrh</serverId>
              <nexusUrl>https://oss.sonatype.org/</nexusUrl>
              <skipStaging>false</skipStaging>
            </configuration>
          </plugin>
        </plugins>
      </build>
    </profile>
  </profiles>
</project><|MERGE_RESOLUTION|>--- conflicted
+++ resolved
@@ -3,11 +3,7 @@
 
   <groupId>com.hedera.hashgraph</groupId>
   <artifactId>hedera-services</artifactId>
-<<<<<<< HEAD
-  <version>0.17.4-SNAPSHOT</version>
-=======
   <version>0.18.0-SNAPSHOT</version>
->>>>>>> 6c45beb9
   <description>
     Hedera Services (crypto, file, contract, consensus) on the Platform
   </description>
@@ -173,17 +169,10 @@
     <log4j.version>2.14.1</log4j.version>
     <netty.version>4.1.67.Final</netty.version>
     <protobuf-java.version>3.17.3</protobuf-java.version>
-<<<<<<< HEAD
-    <swirlds.version>0.17.4-SNAPSHOT</swirlds.version>
-    <!-- Test dependency properties in alphabetical order -->
-    <hamcrest.version>2.2</hamcrest.version>
-    <junit5.version>5.7.2</junit5.version>
-=======
     <swirlds.version>0.18.1</swirlds.version>
     <!-- Test dependency properties in alphabetical order -->
     <hamcrest.version>2.2</hamcrest.version>
     <junit5.version>5.8.0</junit5.version>
->>>>>>> 6c45beb9
     <mockito.version>3.12.4</mockito.version>
 
     <!-- SonarCloud properties -->
