<?xml version="1.0" encoding="UTF-8"?>
<project xmlns="http://maven.apache.org/POM/4.0.0" xmlns:xsi="http://www.w3.org/2001/XMLSchema-instance" xsi:schemaLocation="http://maven.apache.org/POM/4.0.0 http://maven.apache.org/xsd/maven-4.0.0.xsd">

  <groupId>com.hedera.hashgraph</groupId>
  <artifactId>hedera-services</artifactId>
  <version>0.20.0-SNAPSHOT</version>
  <description>
    Hedera Services (crypto, file, contract, consensus) on the Platform
  </description>
  <inceptionYear>2018</inceptionYear>
  <modelVersion>4.0.0</modelVersion>
  <name>Hedera Services</name>
  <packaging>pom</packaging>
  <url>https://github.com/hashgraph/hedera-services</url>
  <organization>
    <name>Hedera Hashgraph, LLC</name>
    <url>https://hedera.com</url>
  </organization>

  <scm>
    <url>https://github.com/hashgraph/hedera-services</url>
    <connection>scm:git:git@github.com:hashgraph/hedera-services.git</connection>
    <developerConnection>scm:git:git@github.com:hashgraph/hedera-services.git</developerConnection>
    <tag>HEAD</tag>
  </scm>

  <developers>
    <developer>
      <name>Abhishek Pandey</name>
      <email>abhishek.pandey@hedera.com</email>
      <organization>Hedera Hashgraph, LLC</organization>
      <organizationUrl>https://www.hedera.com</organizationUrl>
    </developer>
    <developer>
      <name>Anirudh Ghanta</name>
      <email>anirudh.ghanta@hedera.com</email>
      <organization>Hedera Hashgraph, LLC</organization>
      <organizationUrl>https://www.hedera.com</organizationUrl>
    </developer>
    <developer>
      <name>Cesar Vazquez</name>
      <email>cesarvazquez@swirlds.com</email>
      <organization>Swirlds, Inc.</organization>
      <organizationUrl>https://www.swirlds.com</organizationUrl>
    </developer>
    <developer>
      <name>Jeffrey Tang</name>
      <email>jeffrey@swirlds.com</email>
      <organization>Swirlds, Inc.</organization>
      <organizationUrl>https://www.swirlds.com</organizationUrl>
    </developer>
    <developer>
      <name>Leo Jiang</name>
      <email>leo.jiang@hedera.com</email>
      <organization>Hedera Hashgraph, LLC</organization>
      <organizationUrl>https://www.hedera.com</organizationUrl>
    </developer>
    <developer>
      <name>Michael Tinker</name>
      <email>michael.tinker@hedera.com</email>
      <organization>Hedera Hashgraph, LLC</organization>
      <organizationUrl>https://www.hedera.com</organizationUrl>
    </developer>
    <developer>
      <name>Neeharika Sompalli</name>
      <email>neeharika.sompalli@hedera.com</email>
      <organization>Hedera Hashgraph, LLC</organization>
      <organizationUrl>https://www.hedera.com</organizationUrl>
    </developer>
    <developer>
      <name>Nosh Mody</name>
      <email>nosh@swirlds.com</email>
      <organization>Swirlds, Inc.</organization>
      <organizationUrl>https://www.swirlds.com</organizationUrl>
    </developer>
    <developer>
      <name>Qian Qiu</name>
      <email>qianqiu@swirlds.com</email>
      <organization>Swirlds, Inc.</organization>
      <organizationUrl>https://www.swirlds.com</organizationUrl>
    </developer>
    <developer>
      <name>Quan Nguyen</name>
      <email>quan.nguyen@hedera.com</email>
      <organization>Hedera Hashgraph, LLC</organization>
      <organizationUrl>https://www.hedera.com</organizationUrl>
    </developer>
  </developers>

  <ciManagement>
    <system>CircleCI</system>
    <url>https://circleci.com/gh/hashgraph/hedera-services</url>
  </ciManagement>

  <issueManagement>
    <system>GitHub</system>
    <url>https://github.com/hashgraph/hedera-services/issues</url>
  </issueManagement>

  <repositories>
    <repository>
      <snapshots>
        <enabled>false</enabled>
      </snapshots>
      <id>sdk-staging</id>
      <name>Staging repo for SDK</name>
<<<<<<< HEAD
      <url>https://oss.sonatype.org/content/repositories/comswirlds-1184</url>
=======
      <url>https://oss.sonatype.org/content/repositories/comswirlds-1188</url>
>>>>>>> 1e4af7af
    </repository>
    <repository>
      <snapshots>
        <enabled>false</enabled>
      </snapshots>
      <id>central</id>
      <name>Central Repository</name>
      <url>https://repo.maven.apache.org/maven2</url>
    </repository>
    <repository>
      <id>ossrh-snapshots</id>
      <url>https://oss.sonatype.org/content/repositories/snapshots</url>
      <releases>
        <enabled>false</enabled>
      </releases>
      <snapshots>
        <enabled>true</enabled>
      </snapshots>
    </repository>
  </repositories>
  <distributionManagement>
    <snapshotRepository>
      <id>ossrh</id>
      <url>https://oss.sonatype.org/content/repositories/snapshots</url>
    </snapshotRepository>
    <repository>
      <id>ossrh</id>
      <url>https://oss.sonatype.org/service/local/staging/deploy/maven2/</url>
    </repository>
  </distributionManagement>

    <licenses>
      <license>
        <distribution>repo</distribution>
        <name>Apache License 2.0</name>
        <url>https://github.com/hashgraph/hedera-services/blob/master/LICENSE</url>
      </license>
    </licenses>

  <properties>
    <project.build.sourceEncoding>UTF-8</project.build.sourceEncoding>

    <!-- Plugin property overrides -->
    <maven.compiler.source>12</maven.compiler.source>
    <maven.compiler.target>12</maven.compiler.target>

    <!-- Plugin custom properties -->
    <maven-jar.version>3.2.0</maven-jar.version>
    <maven-source.version>3.2.0</maven-source.version>
    <maven-resources.version>3.2.0</maven-resources.version>
    <maven-license.version>2.0.0</maven-license.version>
    <maven-compiler.version>3.8.1</maven-compiler.version>
    <maven-surefire.version>3.0.0-M5</maven-surefire.version>
    <maven-dependency.version>3.2.0</maven-dependency.version>
    <maven-versions.version>2.8.1</maven-versions.version>
    <maven-javadoc.version>3.3.1</maven-javadoc.version>

    <!-- Dependency properties in alphabetical order -->
    <commons-codec.version>1.15</commons-codec.version>
    <commons-io.version>2.11.0</commons-io.version>
    <commons-lang3.version>3.12.0</commons-lang3.version>
    <dagger.version>2.40</dagger.version>
    <eddsa.version>0.3.0</eddsa.version>
    <ethereum-core.version>1.12.0-v0.5.0</ethereum-core.version>
    <grpc.version>1.39.0</grpc.version>
    <guava.version>31.0.1-jre</guava.version>
    <hapi-proto.version>0.20.0-SNAPSHOT</hapi-proto.version>
    <javax.annotation-api.version>1.3.2</javax.annotation-api.version>
    <javax-inject.version>1</javax-inject.version>
    <log4j.version>2.14.1</log4j.version>
    <netty.version>4.1.66.Final</netty.version>
    <protobuf-java.version>3.19.1</protobuf-java.version>
<<<<<<< HEAD
    <swirlds.version>0.21.0-test.7</swirlds.version>
=======
    <swirlds.version>0.21.0-test.8</swirlds.version>
>>>>>>> 1e4af7af
    <!-- Test dependency properties in alphabetical order -->
    <hamcrest.version>2.2</hamcrest.version>
    <junit5.version>5.8.1</junit5.version>
    <mockito.version>3.12.4</mockito.version>

    <!-- SonarCloud properties -->
    <jacoco.version>0.8.7</jacoco.version>
    <sonar.version>3.9.0.2155</sonar.version>

    <sonar.organization>hashgraph</sonar.organization>
    <sonar.host.url>https://sonarcloud.io</sonar.host.url>
    <sonar.language>java</sonar.language>
    <sonar.java.coveragePlugin>jacoco</sonar.java.coveragePlugin>
    <sonar.issue.ignore.multicriteria>e1,e2</sonar.issue.ignore.multicriteria>
    <!-- for license header -->
    <sonar.issue.ignore.multicriteria.e1.resourceKey>**/*.java</sonar.issue.ignore.multicriteria.e1.resourceKey>
    <sonar.issue.ignore.multicriteria.e1.ruleKey>java:S125</sonar.issue.ignore.multicriteria.e1.ruleKey>
    <!-- for deprecated code, mostly protobufs, to support backward compatibility for clients -->
    <sonar.issue.ignore.multicriteria.e2.resourceKey>**/*.java</sonar.issue.ignore.multicriteria.e2.resourceKey>
    <sonar.issue.ignore.multicriteria.e2.ruleKey>java:S1874</sonar.issue.ignore.multicriteria.e2.ruleKey>

    <project.build.outputTimestamp>2021-08-11T17:16:31Z</project.build.outputTimestamp>
  </properties>

  <modules>
    <module>hapi-utils</module>
    <module>hapi-fees</module>
    <module>hedera-node</module>
    <module>test-clients</module>
  </modules>

  <build>
    <plugins>
      <plugin>
        <groupId>org.apache.maven.plugins</groupId>
        <artifactId>maven-release-plugin</artifactId>
        <version>3.0.0-M4</version>
        <configuration>
          <releaseProfiles>release</releaseProfiles>
          <autoVersionSubmodules>true</autoVersionSubmodules>
          <tagNameFormat>v@{project.version}</tagNameFormat>
          <scmDevelopmentCommitComment>
            @{prefix} Prepare for next dev iteration

${git.signoff}
          </scmDevelopmentCommitComment>
          <scmReleaseCommitComment>
            @{prefix} Prepare release

${git.signoff}
          </scmReleaseCommitComment>
          <scmBranchCommitComment>
            @{prefix} Create release branch

${git.signoff}
          </scmBranchCommitComment>
          <preparationGoals>
            clean
            license:update-file-header
            verify
            exec:exec@stage-changes
          </preparationGoals>
        </configuration>
      </plugin>
      <plugin>
        <groupId>org.apache.maven.plugins</groupId>
        <artifactId>maven-javadoc-plugin</artifactId>
        <version>${maven-javadoc.version}</version>
        <configuration>
          <javadocExecutable>${java.home}/bin/javadoc</javadocExecutable>
          <failOnWarnings>true</failOnWarnings>
        </configuration>
        <executions>
          <execution>
            <phase>install</phase>
            <id>generate-javadocs</id>
          </execution>
        </executions>
      </plugin>
      <plugin>
        <groupId>org.codehaus.mojo</groupId>
        <artifactId>exec-maven-plugin</artifactId>
        <version>3.0.0</version>
        <executions>
          <execution>
            <id>stage-changes</id>
            <goals>
              <goal>exec</goal>
            </goals>
            <configuration>
              <executable>/bin/sh</executable>
              <commandlineArgs>
                -c 'echo "Nothing to do here."'
              </commandlineArgs>
            </configuration>
          </execution>
        </executions>
      </plugin>
      <plugin>
        <groupId>org.codehaus.mojo</groupId>
        <artifactId>license-maven-plugin</artifactId>
      </plugin>
      <plugin>
        <groupId>org.sonarsource.scanner.maven</groupId>
        <artifactId>sonar-maven-plugin</artifactId>
      </plugin>
      <plugin>
        <groupId>org.jacoco</groupId>
        <artifactId>jacoco-maven-plugin</artifactId>
        <executions>
          <execution>
            <id>jacoco-agent</id>
            <goals>
              <goal>prepare-agent</goal>
            </goals>
          </execution>
          <execution>
            <id>jacoco-report</id>
            <goals>
              <goal>report</goal>
            </goals>
          </execution>
        </executions>
      </plugin>
    </plugins>
    <pluginManagement>
      <plugins>
        <plugin>
          <!-- To re-generate the LICENSE.txt and copyright headers, execute the Maven goals
          "license:update-project-license" and "license:update-file-header". -->
          <groupId>org.codehaus.mojo</groupId>
          <artifactId>license-maven-plugin</artifactId>
          <version>${maven-license.version}</version>
          <configuration>
            <dryRun>false</dryRun>
            <canUpdateDescription>false</canUpdateDescription>
            <canUpdateCopyright>false</canUpdateCopyright>
            <includes>
              <include>**/*.java</include>
            </includes>
            <licenseName>apache_v2</licenseName>
            <roots>
              <root>src/main/java</root>
              <root>src/test/java</root>
            </roots>
            <processEndTag>‍</processEndTag>
            <processStartTag>‌</processStartTag>
            <sectionDelimiter>​</sectionDelimiter>
          </configuration>
        </plugin>
        <plugin>
          <groupId>org.jacoco</groupId>
          <artifactId>jacoco-maven-plugin</artifactId>
          <version>${jacoco.version}</version>
        </plugin>
        <plugin>
          <groupId>org.apache.maven.plugins</groupId>
          <artifactId>maven-compiler-plugin</artifactId>
          <version>${maven-compiler.version}</version>
          <configuration>
            <annotationProcessorPaths>
              <path>
                <groupId>com.google.dagger</groupId>
                <artifactId>dagger-compiler</artifactId>
                <version>${dagger.version}</version>
              </path>
            </annotationProcessorPaths>
          </configuration>
        </plugin>
        <plugin>
          <groupId>org.apache.maven.plugins</groupId>
          <artifactId>maven-jar-plugin</artifactId>
          <version>${maven-jar.version}</version>
        </plugin>
        <plugin>
          <groupId>org.apache.maven.plugins</groupId>
          <artifactId>maven-source-plugin</artifactId>
          <version>${maven-source.version}</version>
        </plugin>
        <plugin>
          <groupId>org.apache.maven.plugins</groupId>
          <artifactId>maven-resources-plugin</artifactId>
          <version>${maven-source.version}</version>
        </plugin>
        <plugin>
          <groupId>org.apache.maven.plugins</groupId>
          <artifactId>maven-dependency-plugin</artifactId>
          <version>${maven-dependency.version}</version>
        </plugin>
        <plugin>
          <groupId>org.apache.maven.plugins</groupId>
          <artifactId>maven-surefire-plugin</artifactId>
          <version>${maven-surefire.version}</version>
          <configuration>
            <forkCount>3</forkCount>
            <reuseForks>true</reuseForks>
            <argLine>@{argLine} -Xmx5120m</argLine>
            <useSystemClassLoader>false</useSystemClassLoader>
          </configuration>
        </plugin>
        <plugin>
          <groupId>org.codehaus.mojo</groupId>
          <artifactId>versions-maven-plugin</artifactId>
          <version>${maven-versions.version}</version>
        </plugin>
        <plugin>
          <groupId>org.sonarsource.scanner.maven</groupId>
          <artifactId>sonar-maven-plugin</artifactId>
          <version>${sonar.version}</version>
        </plugin>
      </plugins>
    </pluginManagement>
  </build>

  <dependencyManagement>
    <dependencies>
      <dependency>
        <groupId>io.grpc</groupId>
        <artifactId>grpc-bom</artifactId>
        <version>${grpc.version}</version>
        <type>pom</type>
        <scope>import</scope>
      </dependency>
      <dependency>
        <groupId>io.netty</groupId>
        <artifactId>netty-bom</artifactId>
        <version>${netty.version}</version>
        <type>pom</type>
        <scope>import</scope>
      </dependency>
      <dependency>
        <groupId>com.swirlds</groupId>
        <artifactId>swirlds-platform-core</artifactId>
        <version>${swirlds.version}</version>
      </dependency>
      <dependency>
        <groupId>com.swirlds</groupId>
        <artifactId>swirlds-fchashmap</artifactId>
        <version>${swirlds.version}</version>
      </dependency>
      <dependency>
        <groupId>com.swirlds</groupId>
        <artifactId>swirlds-fcqueue</artifactId>
        <version>${swirlds.version}</version>
      </dependency>
      <dependency>
        <groupId>com.swirlds</groupId>
        <artifactId>swirlds-jasperdb</artifactId>
        <version>${swirlds.version}</version>
      </dependency>
      <dependency>
        <groupId>com.swirlds</groupId>
        <artifactId>swirlds-merkle</artifactId>
        <version>${swirlds.version}</version>
      </dependency>
      <dependency>
        <groupId>com.swirlds</groupId>
        <artifactId>swirlds-virtualmap</artifactId>
        <version>${swirlds.version}</version>
      </dependency>
      <dependency>
        <groupId>org.junit</groupId>
        <artifactId>junit-bom</artifactId>
        <version>${junit5.version}</version>
        <type>pom</type>
        <scope>import</scope>
      </dependency>
      <dependency>
        <groupId>com.hedera.hashgraph</groupId>
        <artifactId>ethereumj-core</artifactId>
        <version>${ethereum-core.version}</version>
        <exclusions>
          <exclusion>
            <groupId>*</groupId>
            <artifactId>junit</artifactId>
          </exclusion>
          <exclusion>
            <groupId>com.cedarsoftware</groupId>
            <artifactId>*</artifactId>
          </exclusion>
          <exclusion>
            <groupId>com.googlecode.json-simple</groupId>
            <artifactId>*</artifactId>
          </exclusion>
          <exclusion>
            <groupId>io.netty</groupId>
            <artifactId>*</artifactId>
          </exclusion>
          <exclusion>
            <groupId>org.apache.logging.log4j</groupId>
            <artifactId>*</artifactId>
          </exclusion>
          <exclusion>
            <groupId>org.ethereum</groupId>
            <artifactId>*</artifactId>
          </exclusion>
          <exclusion>
            <groupId>org.iq80.leveldb</groupId>
            <artifactId>*</artifactId>
          </exclusion>
          <exclusion>
            <groupId>org.slf4j</groupId>
            <artifactId>*</artifactId>
          </exclusion>
          <exclusion>
            <groupId>org.xerial.snappy</groupId>
            <artifactId>*</artifactId>
          </exclusion>
        </exclusions>
      </dependency>
    </dependencies>
  </dependencyManagement>

  <dependencies>
    <dependency>
      <groupId>com.google.dagger</groupId>
      <artifactId>dagger</artifactId>
      <version>${dagger.version}</version>
    </dependency>
    <dependency>
      <groupId>commons-codec</groupId>
      <artifactId>commons-codec</artifactId>
      <version>${commons-codec.version}</version>
    </dependency>
    <dependency>
      <groupId>commons-io</groupId>
      <artifactId>commons-io</artifactId>
      <version>${commons-io.version}</version>
    </dependency>
    <dependency>
      <groupId>com.google.guava</groupId>
      <artifactId>guava</artifactId>
      <version>${guava.version}</version>
    </dependency>
    <dependency>
      <groupId>com.google.protobuf</groupId>
      <artifactId>protobuf-java</artifactId>
      <version>${protobuf-java.version}</version>
    </dependency>
    <dependency>
      <groupId>com.hedera.hashgraph</groupId>
      <artifactId>hedera-protobuf-java-api</artifactId>
      <version>${hapi-proto.version}</version>
      <exclusions>
        <exclusion>
          <groupId>*</groupId>
          <artifactId>*</artifactId>
        </exclusion>
      </exclusions>
    </dependency>
    <dependency>
      <groupId>com.swirlds</groupId>
      <artifactId>swirlds-common</artifactId>
      <version>${swirlds.version}</version>
    </dependency>
    <dependency>
      <groupId>javax.annotation</groupId>
      <artifactId>javax.annotation-api</artifactId>
      <version>${javax.annotation-api.version}</version>
    </dependency>
    <dependency>
      <groupId>javax.inject</groupId>
      <artifactId>javax.inject</artifactId>
      <version>${javax-inject.version}</version>
    </dependency>
    <dependency>
      <groupId>net.i2p.crypto</groupId>
      <artifactId>eddsa</artifactId>
      <version>${eddsa.version}</version>
    </dependency>
    <dependency>
      <groupId>org.apache.commons</groupId>
      <artifactId>commons-lang3</artifactId>
      <version>${commons-lang3.version}</version>
    </dependency>
    <!-- Logging dependencies -->
    <dependency>
      <groupId>org.apache.logging.log4j</groupId>
      <artifactId>log4j-api</artifactId>
      <version>${log4j.version}</version>
    </dependency>
    <dependency>
      <groupId>org.apache.logging.log4j</groupId>
      <artifactId>log4j-core</artifactId>
      <version>${log4j.version}</version>
    </dependency>
    <!-- Test dependencies -->
    <dependency>
      <groupId>org.hamcrest</groupId>
      <artifactId>hamcrest</artifactId>
      <version>${hamcrest.version}</version>
      <scope>test</scope>
    </dependency>
    <dependency>
      <groupId>org.junit.jupiter</groupId>
      <artifactId>junit-jupiter-api</artifactId>
      <version>${junit5.version}</version>
    </dependency>
    <dependency>
      <groupId>org.junit.jupiter</groupId>
      <artifactId>junit-jupiter-params</artifactId>
      <version>${junit5.version}</version>
      <scope>test</scope>
    </dependency>
    <dependency>
      <groupId>org.mockito</groupId>
      <artifactId>mockito-core</artifactId>
      <version>${mockito.version}</version>
      <scope>test</scope>
    </dependency>
    <dependency>
      <groupId>org.mockito</groupId>
      <artifactId>mockito-junit-jupiter</artifactId>
      <version>${mockito.version}</version>
      <scope>test</scope>
    </dependency>
    <dependency>
      <groupId>com.cedarsoftware</groupId>
      <artifactId>java-util</artifactId>
      <version>1.65.0</version>
    </dependency>
    <dependency>
      <groupId>org.apache.tuweni</groupId>
      <artifactId>tuweni-bytes</artifactId>
      <version>2.0.0</version>
    </dependency>
  </dependencies>

  <profiles>
    <profile>
      <id>release</id>
      <build>
        <plugins>
          <plugin>
            <groupId>org.apache.maven.plugins</groupId>
            <artifactId>maven-javadoc-plugin</artifactId>
            <version>${maven-javadoc.version}</version>
            <configuration>
              <javadocExecutable>${java.home}/bin/javadoc</javadocExecutable>
              <failOnWarnings>true</failOnWarnings>
            </configuration>
            <executions>
              <execution>
                <phase>deploy</phase>
                <id>attach-javadocs</id>
                <goals>
                  <goal>jar</goal>
                </goals>
              </execution>
            </executions>
          </plugin>
          <plugin>
            <groupId>org.apache.maven.plugins</groupId>
            <artifactId>maven-gpg-plugin</artifactId>
            <version>3.0.1</version>
            <executions>
              <execution>
                <id>sign-artifacts</id>
                <phase>deploy</phase>
                <goals>
                  <goal>sign</goal>
                </goals>
                <configuration>
                  <gpgArguments>
                    <arg>--pinentry-mode</arg>
                    <arg>loopback</arg>
                  </gpgArguments>
                </configuration>
              </execution>
            </executions>
          </plugin>
          <plugin>
            <groupId>org.sonatype.plugins</groupId>
            <artifactId>nexus-staging-maven-plugin</artifactId>
            <version>1.6.8</version>
            <executions>
              <execution>
                <id>default-deploy</id>
                <phase>deploy</phase>
                <goals>
                  <goal>deploy</goal>
                </goals>
              </execution>
            </executions>
            <configuration>
              <serverId>ossrh</serverId>
              <nexusUrl>https://oss.sonatype.org/</nexusUrl>
              <skipStaging>false</skipStaging>
            </configuration>
          </plugin>
        </plugins>
      </build>
    </profile>
  </profiles>
</project><|MERGE_RESOLUTION|>--- conflicted
+++ resolved
@@ -104,11 +104,7 @@
       </snapshots>
       <id>sdk-staging</id>
       <name>Staging repo for SDK</name>
-<<<<<<< HEAD
-      <url>https://oss.sonatype.org/content/repositories/comswirlds-1184</url>
-=======
       <url>https://oss.sonatype.org/content/repositories/comswirlds-1188</url>
->>>>>>> 1e4af7af
     </repository>
     <repository>
       <snapshots>
@@ -181,11 +177,7 @@
     <log4j.version>2.14.1</log4j.version>
     <netty.version>4.1.66.Final</netty.version>
     <protobuf-java.version>3.19.1</protobuf-java.version>
-<<<<<<< HEAD
-    <swirlds.version>0.21.0-test.7</swirlds.version>
-=======
     <swirlds.version>0.21.0-test.8</swirlds.version>
->>>>>>> 1e4af7af
     <!-- Test dependency properties in alphabetical order -->
     <hamcrest.version>2.2</hamcrest.version>
     <junit5.version>5.8.1</junit5.version>
