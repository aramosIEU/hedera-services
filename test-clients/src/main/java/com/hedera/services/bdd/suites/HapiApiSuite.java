package com.hedera.services.bdd.suites;

/*-
 * ‌
 * Hedera Services Test Clients
 * ​
 * Copyright (C) 2018 - 2020 Hedera Hashgraph, LLC
 * ​
 * Licensed under the Apache License, Version 2.0 (the "License");
 * you may not use this file except in compliance with the License.
 * You may obtain a copy of the License at
 * 
 *      http://www.apache.org/licenses/LICENSE-2.0
 * 
 * Unless required by applicable law or agreed to in writing, software
 * distributed under the License is distributed on an "AS IS" BASIS,
 * WITHOUT WARRANTIES OR CONDITIONS OF ANY KIND, either express or implied.
 * See the License for the specific language governing permissions and
 * limitations under the License.
 * ‍
 */

import com.google.common.math.Stats;
import com.hedera.services.bdd.spec.HapiApiSpec;
import com.hedera.services.bdd.spec.HapiSpecOperation;
import com.hedera.services.bdd.spec.HapiSpecSetup;
import com.hedera.services.bdd.spec.queries.HapiQueryOp;
import com.hedera.services.bdd.spec.stats.HapiStats;
import com.hedera.services.bdd.spec.stats.OpObs;
import com.hedera.services.bdd.spec.stats.QueryObs;
import com.hedera.services.bdd.spec.stats.ThroughputObs;
import com.hederahashgraph.api.proto.java.HederaFunctionality;
import com.hederahashgraph.api.proto.java.Key;
import com.hederahashgraph.api.proto.java.KeyList;
import com.hederahashgraph.api.proto.java.ResponseType;
import org.apache.logging.log4j.Logger;

import java.util.Arrays;
import java.util.Collections;
import java.util.EnumSet;
import java.util.List;
import java.util.Optional;
import java.util.Random;
import java.util.concurrent.CompletableFuture;
import java.util.concurrent.ThreadLocalRandom;
import java.util.concurrent.atomic.AtomicBoolean;
import java.util.function.Consumer;
import java.util.function.Function;
import java.util.stream.Collectors;
import java.util.stream.IntStream;
import java.util.stream.Stream;
import java.util.stream.StreamSupport;

import static com.hedera.services.bdd.suites.HapiApiSuite.FinalOutcome.SUITE_FAILED;
import static com.hedera.services.bdd.suites.HapiApiSuite.FinalOutcome.SUITE_PASSED;
import static com.hederahashgraph.api.proto.java.ResponseType.ANSWER_ONLY;
import static com.hederahashgraph.api.proto.java.ResponseType.COST_ANSWER;
import static java.util.stream.Collectors.toList;

public abstract class HapiApiSuite {
	protected abstract Logger getResultsLogger();
	protected abstract List<HapiApiSpec> getSpecsInSuite();

<<<<<<< HEAD
	public static final long ONE_HBAR = 100_000_000L;
	public static final long A_HUNDRED_HBARS = 100 * ONE_HBAR;
=======
	private static final Random r = new Random();

	protected String salted(String symbol) {
		return symbol + r.nextInt(1_234_567);
	}

	public static final long ONE_HBAR = 100_000_000L;
	public static final long A_HUNDRED_HBARS = 100 * ONE_HBAR;
	public static String TOKEN_TREASURY = "treasury";
>>>>>>> 59b29334

	private List<HapiApiSpec> finalSpecs = Collections.EMPTY_LIST;

	public List<HapiApiSpec> getFinalSpecs() {
		return finalSpecs;
	}
	public boolean leaksState() { return false; }
	private boolean reportStats = false;
	public void setReportStats(boolean reportStats) {
		this.reportStats = reportStats;
	}
	public boolean hasInterestingStats() {
		return false;
	}

	public static final Key EMPTY_KEY = Key.newBuilder().setKeyList(KeyList.newBuilder().build()).build();
	public static final String NONSENSE_KEY = "Jabberwocky!";

	public static final String NODE = HapiSpecSetup.getDefaultInstance().defaultNodeName();

	public static final String MASTER = HapiSpecSetup.getDefaultInstance().strongControlName();
	public static final String FUNDING = HapiSpecSetup.getDefaultInstance().fundingAccountName();
	public static final String GENESIS = HapiSpecSetup.getDefaultInstance().genesisAccountName();

	public static final String ADDRESS_BOOK_CONTROL = HapiSpecSetup.getDefaultInstance().addressBookControlName();
	public static final String FEE_SCHEDULE_CONTROL = HapiSpecSetup.getDefaultInstance().feeScheduleControlName();
	public static final String EXCHANGE_RATE_CONTROL = HapiSpecSetup.getDefaultInstance().exchangeRatesControlName();
	public static final String SYSTEM_DELETE_ADMIN = HapiSpecSetup.getDefaultInstance().systemDeleteAdminName();
	public static final String SYSTEM_UNDELETE_ADMIN = HapiSpecSetup.getDefaultInstance().systemUndeleteAdminName();

	public static final String NODE_DETAILS = HapiSpecSetup.getDefaultInstance().nodeDetailsName();
	public static final String ADDRESS_BOOK = HapiSpecSetup.getDefaultInstance().addressBookName();
	public static final String EXCHANGE_RATES = HapiSpecSetup.getDefaultInstance().exchangeRatesName();
	public static final String FEE_SCHEDULE = HapiSpecSetup.getDefaultInstance().feeScheduleName();
	public static final String APP_PROPERTIES = HapiSpecSetup.getDefaultInstance().appPropertiesFile();
	public static final String API_PERMISSIONS = HapiSpecSetup.getDefaultInstance().apiPermissionsFile();
	public static final String PATH_TO_LOOKUP_BYTECODE = bytecodePath("BalanceLookup");
	public static final HapiSpecSetup DEFAULT_PROPS = HapiSpecSetup.getDefaultInstance();
	public static final long ADEQUATE_FUNDS = 10_000_000_000L;

	public String name() {
		String simpleName = this.getClass().getSimpleName();

		return !simpleName.endsWith("Suite")
				? simpleName
				: simpleName.substring(0, simpleName.length() - "Suite".length());
	}

	public enum FinalOutcome { SUITE_PASSED, SUITE_FAILED }
	protected FinalOutcome finalOutcomeFor(List<HapiApiSpec> completedSpecs) {
		return completedSpecs.stream().allMatch(HapiApiSpec::OK) ? SUITE_PASSED : SUITE_FAILED;
	}

	public FinalOutcome runSuiteAsync() {
		return runSuite(this::runAsync);
	}
	public FinalOutcome runSuiteSync() {
		return runSuite(this::runSync);
	}

	private FinalOutcome runSuite(Consumer<List<HapiApiSpec>> runner) {
		getResultsLogger().info("-------------- STARTING " + name() + " SUITE --------------");
		List<HapiApiSpec> specs = getSpecsInSuite();
		specs.stream().forEach(spec -> spec.setSuitePrefix(name()));
		runner.accept(specs);
		finalSpecs = specs;
		summarizeResults(getResultsLogger());
		return finalOutcomeFor(finalSpecs);
	}

	public static HapiSpecOperation[] flattened(Object... ops) {
		return Stream
				.of(ops)
				.map(op -> (op instanceof HapiSpecOperation)
						? new HapiSpecOperation[] { (HapiSpecOperation)op }
						: ((op instanceof List) ? ((List)op).toArray(new HapiSpecOperation[0]) : (HapiSpecOperation[])op))
				.flatMap(Stream::of)
				.toArray(n -> new HapiSpecOperation[n]);
	}
	protected List<HapiApiSpec> allOf(List<HapiApiSpec>... specLists) {
		return Arrays.stream(specLists).flatMap(List::stream).collect(Collectors.toList());
	}

	protected HapiSpecOperation[] asOpArray(int N, Function<Integer, HapiSpecOperation> factory) {
		return IntStream.range(0, N).mapToObj(i -> factory.apply(i)).toArray(n -> new HapiSpecOperation[n]);
	}
	protected HapiQueryOp<?>[] asQueryOpArray(int N, Function<Integer, HapiQueryOp<?>> factory) {
		return IntStream.range(0, N).mapToObj(i -> factory.apply(i)).toArray(n -> new HapiQueryOp<?>[n]);
	}

	private void summarizeResults(Logger log) {
		log.info("-------------- RESULTS OF " + name() + " SUITE --------------");
		for (HapiApiSpec spec : finalSpecs) {
			log.info(spec);
		}
		if (reportStats) {
			reportStats(log);
		}
	}

	private void reportStats(Logger log) {
		List<HapiApiSpec> okSpecs = finalSpecs.stream().filter(HapiApiSpec::OK).collect(toList());
		if (okSpecs.isEmpty()) { return; }
		List<OpObs> opStats = okSpecs
				.stream()
				.filter(HapiApiSpec::OK)
				.flatMap(spec -> spec.registry().stats().stream())
				.collect(toList());
		boolean consensusLatenciesAvailable = okSpecs.stream().allMatch(spec -> spec.setup().measureConsensusLatency());
		HapiStats stats = new HapiStats(consensusLatenciesAvailable, opStats);

		log.info("-------------- STATS FOR SPECS IN " + name() + " SUITE --------------");
		log.info("# of operations = " + stats.numOps()
				+ " (" + stats.numTxns() + " txns, " + stats.numQueries() + " queries)");
		log.info("  * " + stats.countDetails());

		Stats txnResponseLatencyStats = stats.txnResponseLatencyStats();
		log.info("Txn response latency " + asNormalApproximation(txnResponseLatencyStats));
		for (HederaFunctionality txnType : stats.txnTypes()) {
			Stats detailLatencyStats = stats.txnResponseLatencyStatsFor(txnType);
			log.info("  * " + txnType + "[n=" + detailLatencyStats.count() + "] "
					+ asNormalApproximation(detailLatencyStats));
		}
		if (consensusLatenciesAvailable) {
			Stats consensusLatencyStats = stats.txnResponseLatencyStatsFor();
			log.info("Txn consensus latency " + asNormalApproximation(consensusLatencyStats));
		}
		Stats queryResponseLatencyStats = stats.queryResponseLatencyStats();
		log.info("Query response latency " + asNormalApproximation(queryResponseLatencyStats));
		for (HederaFunctionality queryType : stats.queryTypes()) {
			for (ResponseType type : EnumSet.of(COST_ANSWER, ANSWER_ONLY)) {
				Stats costAnswerLatency = stats.statsProjectedFor(
						QueryObs.class,
						(QueryObs obs) -> obs.functionality().equals(queryType) && obs.type().equals(type),
						QueryObs::getResponseLatency);
				if (costAnswerLatency.count() > 0L) {
					log.info("  * " + queryType + ":" + type + "[n=" + costAnswerLatency.count() + "] "
							+ asNormalApproximation(costAnswerLatency));
				}
			}
		}

		final AtomicBoolean headerPrinted = new AtomicBoolean(false);
		okSpecs.stream().filter(spec -> !spec.registry().throughputObs().isEmpty()).forEach(spec -> {
			if (!headerPrinted.get()) {
				log.info("-------------- THROUGHPUT OBS FROM SPECS IN " + name() + " SUITE --------------");
				headerPrinted.set(true);
			}
			log.info("From spec '" + spec.getName() + "':");
			List<ThroughputObs> throughputObs = spec.registry().throughputObs();
			for (ThroughputObs obs : throughputObs) {
				log.info("  * " + obs.getName() + " :: " + obs.summary());
			}
		});
	}

	private String asNormalApproximation(Stats stats) {
		if (stats.count() > 1) {
			return "~ \uD835\uDCA9(μ=" + rounded(stats.mean())
					+ "ms, σ=" + rounded(stats.sampleStandardDeviation()) + "ms)";
		} else {
			return "= " + (long)stats.sum() + "ms";
		}
	}

	private String rounded(double v) {
		return String.format("%.2f", v);
	}

	private void runSync(Iterable<HapiApiSpec> specs) {
		StreamSupport
			.stream(specs.spliterator(), false)
				.forEach(Runnable::run);
	}

	private void runAsync(Iterable<HapiApiSpec> specs) {
		CompletableFuture[] futures = StreamSupport
				.stream(specs.spliterator(), false)
				.map(CompletableFuture::runAsync)
				.toArray(n -> new CompletableFuture[n]);
		CompletableFuture.allOf(futures).join();
	}

	public static final String bytecodePath(String contract) {
		return String.format("src/main/resource/testfiles/%s.bin", contract);
	}

	public static boolean cacheRecordsAreAddedToState() {
		return "true".equals(Optional.ofNullable(System.getenv("ADD_CACHE_RECORD_TO_STATE")).orElse(""));
	}
}<|MERGE_RESOLUTION|>--- conflicted
+++ resolved
@@ -61,10 +61,6 @@
 	protected abstract Logger getResultsLogger();
 	protected abstract List<HapiApiSpec> getSpecsInSuite();
 
-<<<<<<< HEAD
-	public static final long ONE_HBAR = 100_000_000L;
-	public static final long A_HUNDRED_HBARS = 100 * ONE_HBAR;
-=======
 	private static final Random r = new Random();
 
 	protected String salted(String symbol) {
@@ -74,7 +70,6 @@
 	public static final long ONE_HBAR = 100_000_000L;
 	public static final long A_HUNDRED_HBARS = 100 * ONE_HBAR;
 	public static String TOKEN_TREASURY = "treasury";
->>>>>>> 59b29334
 
 	private List<HapiApiSpec> finalSpecs = Collections.EMPTY_LIST;
 
