package com.hedera.services.bdd.suites.utils.validation;

/*-
 * ‌
 * Hedera Services Test Clients
 * ​
 * Copyright (C) 2018 - 2020 Hedera Hashgraph, LLC
 * ​
 * Licensed under the Apache License, Version 2.0 (the "License");
 * you may not use this file except in compliance with the License.
 * You may obtain a copy of the License at
 *
 *      http://www.apache.org/licenses/LICENSE-2.0
 *
 * Unless required by applicable law or agreed to in writing, software
 * distributed under the License is distributed on an "AS IS" BASIS,
 * WITHOUT WARRANTIES OR CONDITIONS OF ANY KIND, either express or implied.
 * See the License for the specific language governing permissions and
 * limitations under the License.
 * ‍
 */

import com.google.protobuf.ByteString;
import com.google.protobuf.InvalidProtocolBufferException;
import com.hedera.services.bdd.spec.HapiApiSpec;
import com.hedera.services.bdd.spec.HapiPropertySource;
import com.hedera.services.bdd.spec.HapiSpecOperation;
import com.hedera.services.bdd.spec.fees.Payment;
import com.hedera.services.bdd.spec.infrastructure.meta.ContractResources;
import com.hedera.services.bdd.spec.keys.ControlForKey;
import com.hedera.services.bdd.spec.keys.KeyFactory;
import com.hedera.services.bdd.spec.keys.KeyShape;

import static com.hedera.services.bdd.spec.assertions.AccountInfoAsserts.changeFromSnapshot;
import static com.hedera.services.bdd.spec.assertions.ContractFnResultAsserts.isLiteralResult;
import static com.hedera.services.bdd.spec.assertions.ContractFnResultAsserts.resultWith;
import static com.hedera.services.bdd.spec.assertions.TransactionRecordAsserts.recordWith;
import static com.hedera.services.bdd.spec.assertions.TransferListAsserts.includingDeduction;
import static com.hedera.services.bdd.spec.keys.SigControl.OFF;
import static com.hedera.services.bdd.spec.keys.SigControl.ON;
import static com.hedera.services.bdd.spec.queries.QueryVerbs.*;
import static com.hedera.services.bdd.spec.transactions.token.TokenMovement.moving;
import static com.hedera.services.bdd.suites.utils.sysfiles.serdes.JutilPropsToSvcCfgBytes.LEGACY_THROTTLES_FIRST_ORDER;
import static com.hedera.services.bdd.suites.utils.sysfiles.serdes.StandardSerdes.SYS_FILE_SERDES;

import com.hedera.services.bdd.spec.keys.SigControl;
import com.hedera.services.bdd.spec.transactions.TxnVerbs;

import static com.hedera.services.bdd.spec.transactions.TxnVerbs.*;

import com.hedera.services.bdd.spec.utilops.UtilVerbs;

import static com.hedera.services.bdd.spec.utilops.UtilVerbs.*;

import com.hedera.services.bdd.suites.HapiApiSuite;
import com.hedera.services.bdd.suites.utils.keypairs.SpecUtils;
import com.hedera.services.bdd.suites.utils.sysfiles.serdes.SysFileSerde;
import com.hedera.services.bdd.suites.utils.validation.domain.ConsensusScenario;
import com.hedera.services.bdd.suites.utils.validation.domain.ContractScenario;
import com.hedera.services.bdd.suites.utils.validation.domain.CryptoScenario;

import static com.hedera.services.bdd.suites.utils.validation.ValidationScenarios.Scenario.FEE_SNAPSHOTS;
import static com.hedera.services.bdd.suites.utils.validation.ValidationScenarios.Scenario.SYS_FILES_UP;
import static com.hedera.services.bdd.suites.utils.validation.ValidationScenarios.Scenario.TRANSFERS_ONLY;
import static com.hedera.services.bdd.suites.utils.validation.domain.Network.SCENARIO_PAYER_NAME;
import static com.hedera.services.bdd.suites.utils.validation.ValidationScenarios.Scenario.SYS_FILES_DOWN;
import static com.hedera.services.bdd.suites.utils.validation.ValidationScenarios.Scenario.SYSTEM_KEYS;
import static com.hedera.services.bdd.suites.utils.validation.domain.ConsensusScenario.NOVEL_TOPIC_NAME;
import static com.hedera.services.bdd.suites.utils.validation.domain.ConsensusScenario.PERSISTENT_TOPIC_NAME;
import static com.hedera.services.bdd.suites.utils.validation.domain.ContractScenario.DEFAULT_BYTECODE_RESOURCE;
import static com.hedera.services.bdd.suites.utils.validation.domain.ContractScenario.DEFAULT_CONTRACT_RESOURCE;
import static com.hedera.services.bdd.suites.utils.validation.domain.ContractScenario.DEFAULT_LUCKY_NUMBER;
import static com.hedera.services.bdd.suites.utils.validation.domain.ContractScenario.NOVEL_CONTRACT_NAME;
import static com.hedera.services.bdd.suites.utils.validation.domain.ContractScenario.PERSISTENT_CONTRACT_NAME;
import static com.hedera.services.bdd.suites.utils.validation.domain.CryptoScenario.*;
import static com.hedera.services.bdd.suites.utils.validation.domain.FileScenario.*;

import com.hedera.services.bdd.suites.utils.validation.domain.FeeSnapshotsScenario;
import com.hedera.services.bdd.suites.utils.validation.domain.FileScenario;
import com.hedera.services.bdd.suites.utils.validation.domain.Network;
import com.hedera.services.bdd.suites.utils.validation.domain.Node;
import com.hedera.services.bdd.suites.utils.validation.domain.PersistentContract;
import com.hedera.services.bdd.suites.utils.validation.domain.PersistentFile;
import com.hedera.services.bdd.suites.utils.validation.domain.Scenarios;
import com.hedera.services.bdd.suites.utils.validation.domain.SysFilesDownScenario;
import com.hedera.services.bdd.suites.utils.validation.domain.SysFilesUpScenario;
import com.hedera.services.bdd.suites.utils.validation.domain.UpdateAction;
import com.hedera.services.bdd.suites.utils.validation.domain.ValidationConfig;
import com.hedera.services.bdd.suites.utils.validation.domain.VersionInfoScenario;
import com.hederahashgraph.api.proto.java.AccountID;
import com.hederahashgraph.api.proto.java.ContractID;
import com.hederahashgraph.api.proto.java.FileID;
import com.hederahashgraph.api.proto.java.Key;
import com.hederahashgraph.api.proto.java.KeyList;
import com.hederahashgraph.api.proto.java.ServicesConfigurationList;
import com.hederahashgraph.api.proto.java.Setting;
import com.hederahashgraph.api.proto.java.TopicID;
import org.apache.commons.codec.binary.Hex;
import org.apache.logging.log4j.LogManager;
import org.apache.logging.log4j.Logger;
import org.junit.Assert;
import org.yaml.snakeyaml.Yaml;
import org.yaml.snakeyaml.constructor.Constructor;
import org.yaml.snakeyaml.introspector.Property;
import org.yaml.snakeyaml.nodes.NodeTuple;
import org.yaml.snakeyaml.nodes.Tag;
import org.yaml.snakeyaml.representer.Representer;

import java.io.BufferedWriter;
import java.io.File;
import java.io.IOException;
import java.math.BigInteger;
import java.nio.file.Files;
import java.nio.file.Paths;
import java.security.KeyStoreException;
import java.util.ArrayList;
import java.util.Arrays;
import java.util.EnumSet;
import java.util.List;
import java.util.Map;
import java.util.Optional;
import java.util.OptionalLong;
import java.util.Set;
import java.util.concurrent.atomic.AtomicBoolean;
import java.util.concurrent.atomic.AtomicLong;
import java.util.concurrent.atomic.AtomicReference;
import java.util.function.Consumer;
import java.util.function.IntConsumer;
import java.util.function.LongConsumer;
import java.util.function.LongSupplier;
import java.util.function.UnaryOperator;
import java.util.regex.Matcher;
import java.util.regex.Pattern;
import java.util.stream.Collectors;
import java.util.stream.IntStream;
import java.util.stream.LongStream;
import java.util.stream.Stream;

import static com.hedera.services.bdd.spec.HapiApiSpec.customHapiSpec;
import static com.hedera.services.bdd.spec.transactions.crypto.HapiCryptoTransfer.tinyBarsFromTo;
import static com.hedera.services.bdd.spec.utilops.CustomSpecAssert.allRunFor;
import static com.hedera.services.bdd.suites.HapiApiSuite.FinalOutcome.SUITE_PASSED;
import static com.hedera.services.bdd.suites.utils.validation.ValidationScenarios.Scenario.CONSENSUS;
import static com.hedera.services.bdd.suites.utils.validation.ValidationScenarios.Scenario.CONTRACT;
import static com.hedera.services.bdd.suites.utils.validation.ValidationScenarios.Scenario.CRYPTO;
import static com.hedera.services.bdd.suites.utils.validation.ValidationScenarios.Scenario.FILE;
import static com.hedera.services.bdd.suites.utils.validation.ValidationScenarios.Scenario.VERSIONS;
import static com.hederahashgraph.api.proto.java.ResponseCodeEnum.INVALID_SIGNATURE;
import static java.nio.file.Files.readString;
import static java.util.Optional.ofNullable;
import static java.util.stream.Collectors.toList;
import static java.util.stream.Collectors.toMap;

public class ValidationScenarios extends HapiApiSuite {
	private static final Logger log = LogManager.getLogger(ValidationScenarios.class);
	private static final String DEFAULT_CONFIG_LOC = "config.yml";
	private static final long TINYBARS_PER_HBAR = 100_000_000L;

	enum Scenario {
		CRYPTO, FILE, CONTRACT, CONSENSUS,
		SYSTEM_KEYS, TRANSFERS_ONLY, VERSIONS,
		SYS_FILES_UP, SYS_FILES_DOWN,
		FEE_SNAPSHOTS
	}

	private static Scenarios scenarios;
	private static ValidationConfig validationConfig;
	private static ScenarioParams params = new ScenarioParams();
	private static List<String> nodeAccounts = new ArrayList<>();
	private static int nextAccount = 0;
	private static AtomicLong startingBalance = new AtomicLong(-1L);
	private static AtomicLong endingBalance = new AtomicLong(-1L);
	private static AtomicBoolean errorsOccurred = new AtomicBoolean(false);
	private static AtomicReference<String> novelAccountUsed = new AtomicReference<>(null);
	private static AtomicReference<String> novelFileUsed = new AtomicReference<>(null);
	private static AtomicReference<String> novelContractUsed = new AtomicReference<>(null);
	private static AtomicReference<String> novelTopicUsed = new AtomicReference<>(null);

	public static void main(String... args) {
		parse(args);
		readConfig();

		assertValidParams();
		log.info("Using nodes " + nodes());
		FinalOutcome outcome = new ValidationScenarios().runSuiteSync();

		printNovelUsage();
		printBalanceChange();
		if (!skipScenarioPayer()) {
			persistUpdatedConfig();
		}

		System.exit((outcome == SUITE_PASSED && !errorsOccurred.get()) ? 0 : 1);
	}

	@Override
	protected List<HapiApiSpec> getSpecsInSuite() {
		var specs = Stream.of(
				Optional.of(recordPayerBalance(startingBalance::set)),
				ofNullable(skipScenarioPayer() ? null : ensureScenarioPayer()),
				ofNullable(params.getScenarios().contains(CRYPTO) ? cryptoScenario() : null),
				ofNullable(params.getScenarios().contains(VERSIONS) ? versionsScenario() : null),
				ofNullable(params.getScenarios().contains(FILE) ? fileScenario() : null),
				ofNullable(params.getScenarios().contains(CONTRACT) ? contractScenario() : null),
				ofNullable(params.getScenarios().contains(CONSENSUS) ? consensusScenario() : null),
				ofNullable(params.getScenarios().contains(SYSTEM_KEYS) ? getSystemKeys() : null),
				ofNullable(params.getScenarios().contains(TRANSFERS_ONLY) ? doJustTransfers() : null),
				ofNullable(params.getScenarios().contains(SYS_FILES_DOWN) ? sysFilesDown() : null),
				ofNullable(params.getScenarios().contains(SYS_FILES_UP) ? sysFilesUp() : null),
				ofNullable(params.getScenarios().contains(FEE_SNAPSHOTS) ? ensureBytecode() : null),
				ofNullable(params.getScenarios().contains(FEE_SNAPSHOTS) ? feeSnapshots() : null),
				ofNullable(params.getScenarios().contains(FEE_SNAPSHOTS) ? updatePaymentCsv() : null),
				ofNullable(params.getScenarios().isEmpty() ? null : recordPayerBalance(endingBalance::set)))
				.flatMap(Optional::stream)
				.collect(toList());
		System.out.println(specs.stream().map(HapiApiSpec::getName).collect(toList()));
		return specs;
	}

	private static boolean skipScenarioPayer() {
		EnumSet<Scenario> needScenarioPayer = EnumSet.of(
				CRYPTO, FILE, CONTRACT, VERSIONS, CONSENSUS, TRANSFERS_ONLY, FEE_SNAPSHOTS);
		return needScenarioPayer.stream().noneMatch(params.getScenarios()::contains);
	}

	private static HapiApiSpec ensureBytecode() {
		ensureScenarios();
		if (scenarios.getFeeSnapshots() == null) {
			scenarios.setFeeSnapshots(new FeeSnapshotsScenario());
		}
		var feeSnapshots = scenarios.getFeeSnapshots();

		try {
			return customHapiSpec("EnsureBytecodeForFeeSnapshots")
					.withProperties(Map.of(
							"nodes", nodes(),
							"default.payer", primaryPayer(),
							"default.node", defaultNode(),
							"startupAccounts.literal", payerKeystoreLiteral()
					)).given().when().then(
							withOpContext((spec, opLog) -> {
								if (feeSnapshots.getOpsConfig().getBytecode() == null) {
									var bytecodeCreate = fileCreate("unusedName")
<<<<<<< HEAD
											.fromResource("contract/bytecodes/Multipurpose.bin");
=======
											.path(ContractResources.MULTIPURPOSE_BYTECODE_PATH);
>>>>>>> acc3461a
									allRunFor(spec, bytecodeCreate);
									feeSnapshots.getOpsConfig().setBytecode(bytecodeCreate.numOfCreatedFile());
								}
							})
					);
		} catch (Exception e) {
			log.warn("Unable to ensure fee snapshots bytecode, skipping it!", e);
			errorsOccurred.set(true);
			return null;
		}
	}

	private static HapiApiSpec feeSnapshots() {
		ensureScenarios();
		if (scenarios.getFeeSnapshots() == null) {
			scenarios.setFeeSnapshots(new FeeSnapshotsScenario());
		}
		var feeSnapshots = scenarios.getFeeSnapshots();
		var tinyBarsToOffer = feeSnapshots.getTinyBarsToOffer();

		/* Crypto signing */
		var complex = KeyShape.threshOf(1, KeyShape.listOf(2), KeyShape.threshOf(1, 3));
		/* File signing */
		var complexWacl = KeyShape.listOf(KeyShape.threshOf(2, 3), KeyShape.threshOf(1, 3));
		var secondComplexWacl = KeyShape.listOf(3);
		var normalDeleteSigs = secondComplexWacl.signedWith(KeyShape.sigs(ON, ON, ON));
		var revocationDeleteSigs = secondComplexWacl.signedWith(KeyShape.sigs(ON, OFF, OFF));
		/* Topic signing */
		var complexAdmin = KeyShape.threshOf(1, KeyShape.listOf(2), KeyShape.threshOf(1, 3));
		/* Contract signing */
		var complexContract = KeyShape.listOf(KeyShape.threshOf(2, 3), KeyShape.threshOf(1, 3));
		try {
			return customHapiSpec("FeeSnapshots")
					.withProperties(Map.of(
							"nodes", nodes(),
							"default.fee", "" + tinyBarsToOffer,
							"default.payer", primaryPayer(),
							"default.node", defaultNode(),
							"cost.snapshot.dir", "fees",
							"cost.snapshot.mode", "TAKE",
							"startupAccounts.literal", payerKeystoreLiteral()
					)).given(
							keyFromPem(() -> pemForAccount(targetNetwork().getScenarioPayer()))
									.name(SCENARIO_PAYER_NAME)
									.linkedTo(() -> String.format("0.0.%d", targetNetwork().getScenarioPayer())),
							/* Crypto keys */
							newKeyNamed("firstKey").shape(complex),
							newKeyNamed("secondKey"),
							/* File keys */
							newKeyNamed("fileFirstKey").shape(complexWacl),
							newKeyNamed("fileSecondKey").shape(secondComplexWacl),
							/* Topic keys */
							newKeyNamed("topicKey").shape(complexAdmin),
							/* Contract keys */
							newKeyNamed("contractFirstKey").shape(complexContract),
							newKeyNamed("contractSecondKey"),
							/* Token keys */
							newKeyNamed("tokenFirstKey").shape(complex),
							newKeyNamed("tokenSecondKey"),
							newKeyNamed("supplyKey"),
							newKeyNamed("wipeKey"),
							newKeyNamed("freezeKey"),
							newKeyNamed("kycKey")
					).when(
							/* Crypto ops */
							cryptoCreate("tbd")
									.fee(tinyBarsToOffer)
									.payingWith(SCENARIO_PAYER_NAME)
									.receiveThreshold(1_000L)
									.balance(1_234L)
									.key("firstKey"),
							getAccountBalance("tbd").logged(),
							cryptoUpdate("tbd")
									.fee(tinyBarsToOffer)
									.payingWith(SCENARIO_PAYER_NAME)
									.key("secondKey"),
							cryptoTransfer(tinyBarsFromTo(SCENARIO_PAYER_NAME, "tbd", 1_234L))
									.fee(tinyBarsToOffer)
									.payingWith(SCENARIO_PAYER_NAME),
							getAccountRecords("tbd").logged(),
							getAccountInfo("tbd").logged(),
							cryptoDelete("tbd")
									.fee(tinyBarsToOffer)
									.via("deleteTxn")
									.payingWith(SCENARIO_PAYER_NAME)
									.transfer(SCENARIO_PAYER_NAME),
							getTxnRecord("deleteTxn").logged(),
							/* Token ops */
							tokenCreate("tokenTbd")
									.fee(tinyBarsToOffer)
									.payingWith(SCENARIO_PAYER_NAME)
									.treasury(GENESIS)
									.autoRenewAccount(SCENARIO_PAYER_NAME)
									.adminKey("tokenFirstKey")
									.supplyKey("supplyKey")
									.wipeKey("wipeKey")
									.freezeKey("freezeKey")
									.kycKey("kycKey"),
							tokenUpdate("tokenTbd")
									.fee(tinyBarsToOffer)
									.payingWith(SCENARIO_PAYER_NAME)
									.adminKey("tokenSecondKey"),
							tokenAssociate(SCENARIO_PAYER_NAME, "tokenTbd")
									.fee(tinyBarsToOffer)
									.payingWith(SCENARIO_PAYER_NAME),
							tokenUnfreeze("tokenTbd", SCENARIO_PAYER_NAME)
									.fee(tinyBarsToOffer)
									.payingWith(SCENARIO_PAYER_NAME),
							grantTokenKyc("tokenTbd", SCENARIO_PAYER_NAME)
									.fee(tinyBarsToOffer)
									.payingWith(SCENARIO_PAYER_NAME),
							cryptoTransfer(moving(10, "tokenTbd").between(GENESIS, SCENARIO_PAYER_NAME))
									.fee(tinyBarsToOffer)
									.payingWith(SCENARIO_PAYER_NAME),
							wipeTokenAccount("tokenTbd", SCENARIO_PAYER_NAME, 10)
									.fee(tinyBarsToOffer)
									.payingWith(SCENARIO_PAYER_NAME),
							mintToken("tokenTbd", 10)
									.fee(tinyBarsToOffer)
									.payingWith(SCENARIO_PAYER_NAME),
							burnToken("tokenTbd", 10)
									.fee(tinyBarsToOffer)
									.payingWith(SCENARIO_PAYER_NAME),
							tokenFreeze("tokenTbd", SCENARIO_PAYER_NAME)
									.fee(tinyBarsToOffer)
									.payingWith(SCENARIO_PAYER_NAME),
							revokeTokenKyc("tokenTbd", SCENARIO_PAYER_NAME)
									.fee(tinyBarsToOffer)
									.payingWith(SCENARIO_PAYER_NAME),
							tokenUnfreeze("tokenTbd", SCENARIO_PAYER_NAME)
									.fee(tinyBarsToOffer)
									.payingWith(SCENARIO_PAYER_NAME),
							tokenDissociate(SCENARIO_PAYER_NAME, "tokenTbd")
									.fee(tinyBarsToOffer)
									.payingWith(SCENARIO_PAYER_NAME),
							tokenDelete("tokenTbd")
									.fee(tinyBarsToOffer)
									.payingWith(SCENARIO_PAYER_NAME),
							/* File ops */
							fileCreate("fileTbd")
									.fee(tinyBarsToOffer)
									.payingWith(SCENARIO_PAYER_NAME)
									.key("fileFirstKey")
									.contents("abcdefghijklm"),
							fileAppend("fileTbd")
									.fee(tinyBarsToOffer)
									.payingWith(SCENARIO_PAYER_NAME)
									.content("nopqrstuvwxyz"),
							getFileContents("fileTbd")
									.fee(tinyBarsToOffer)
									.payingWith(SCENARIO_PAYER_NAME)
									.hasContents(ignore -> "abcdefghijklmnopqrstuvwxyz".getBytes()),
							fileUpdate("fileTbd")
									.fee(tinyBarsToOffer)
									.payingWith(SCENARIO_PAYER_NAME)
									.wacl("fileSecondKey"),
							getFileInfo("fileTbd")
									.payingWith(SCENARIO_PAYER_NAME),
							fileDelete("fileTbd")
									.fee(tinyBarsToOffer)
									.payingWith(SCENARIO_PAYER_NAME)
									.sigControl(ControlForKey.forKey(
											"fileTbd",
											params.isRevocationService() ? revocationDeleteSigs : normalDeleteSigs)),
							/* Consensus ops */
							createTopic("topicTbd")
									.fee(tinyBarsToOffer)
									.payingWith(SCENARIO_PAYER_NAME)
									.adminKeyName("topicKey")
									.submitKeyShape(KeyShape.SIMPLE),
							submitMessageTo("topicTbd")
									.fee(tinyBarsToOffer)
									.payingWith(SCENARIO_PAYER_NAME),
							updateTopic("topicTbd")
									.fee(tinyBarsToOffer)
									.payingWith(SCENARIO_PAYER_NAME)
									.signedBy(SCENARIO_PAYER_NAME, "topicKey")
									.submitKey(EMPTY_KEY),
							submitMessageTo("topicTbd")
									.fee(tinyBarsToOffer)
									.payingWith(SCENARIO_PAYER_NAME)
									.signedBy(SCENARIO_PAYER_NAME),
							getTopicInfo("topicTbd")
									.payingWith(SCENARIO_PAYER_NAME),
							deleteTopic("topicTbd")
									.fee(tinyBarsToOffer)
									.payingWith(SCENARIO_PAYER_NAME),
							/* Contract ops */
							contractCreate("contractTbd")
									.fee(tinyBarsToOffer)
									.payingWith(SCENARIO_PAYER_NAME)
									.bytecode(() -> String.format("0.0.%d", feeSnapshots.getOpsConfig().getBytecode()))
									.adminKey("contractFirstKey")
									.balance(1),
							contractCall("contractTbd")
									.fee(tinyBarsToOffer)
									.payingWith(SCENARIO_PAYER_NAME)
									.sending(1L),
							contractCallLocal("contractTbd", ContractResources.LUCKY_NO_LOOKUP_ABI),
							contractUpdate("contractTbd")
									.fee(tinyBarsToOffer)
									.payingWith(SCENARIO_PAYER_NAME)
									.newKey("contractSecondKey"),
							getContractInfo("contractTbd")
									.payingWith(SCENARIO_PAYER_NAME),
							getContractRecords("contractTbd")
									.payingWith(SCENARIO_PAYER_NAME),
							getContractBytecode("contractTbd")
									.payingWith(SCENARIO_PAYER_NAME),
							contractDelete("contractTbd")
									.fee(tinyBarsToOffer)
									.payingWith(SCENARIO_PAYER_NAME)
									.transferAccount(SCENARIO_PAYER_NAME)
					).then();
		} catch (Exception e) {
			log.warn("Unable to initialize system file scenarios, skipping it!", e);
			errorsOccurred.set(true);
			return null;
		}
	}

	private static HapiApiSpec updatePaymentCsv() {
		ensureScenarios();
		if (scenarios.getFeeSnapshots() == null) {
			scenarios.setFeeSnapshots(new FeeSnapshotsScenario());
		}
		var feeSnapshots = scenarios.getFeeSnapshots();

		try {
			return customHapiSpec("UpdatePaymentCsv")
					.withProperties(Map.of(
							"nodes", nodes(),
							"default.payer", primaryPayer(),
							"default.node", defaultNode(),
							"startupAccounts.literal", payerKeystoreLiteral()
					)).given().when().then(
							withOpContext((spec, opLog) -> {
								var payments = HapiApiSpec.costSnapshotFrom(
										"cost-snapshots/fees/ValidationScenarios-FeeSnapshots-costs.properties");
								var network = params.getTargetNetwork();
								var feesCsvLoc = String.format("fees/%s-fees.csv", network);
								var csvFile = new File(feesCsvLoc);
								if (!feeSnapshots.getAppendToSnapshotCsv() || !csvFile.exists()) {
									createInitialFeesCsv(feesCsvLoc, payments, feeSnapshots);
								} else {
									appendToFeesCsv(feesCsvLoc, payments, feeSnapshots);
								}
							})
					);
		} catch (Exception e) {
			log.warn("Unable to ensure fee snapshots bytecode, skipping it!", e);
			errorsOccurred.set(true);
			return null;
		}
	}

	private static void appendToFeesCsv(String loc, List<Payment> payments, FeeSnapshotsScenario scenario) {
		List<String> lines = null;
		int numExistingPayments = -1;

		try {
			lines = Files.readAllLines(Paths.get(loc));
			numExistingPayments = lines.size() - 1;
		} catch (IOException e) {
			log.warn("Unable to read fees CSV, skipping it!", e);
			return;
		}

		if (scenario.getIgnoreCostAnswer()) {
			payments = payments
					.stream()
					.filter(p -> p.reason != Payment.Reason.COST_ANSWER_QUERY_COST)
					.collect(toList());
		}
		if (numExistingPayments != payments.size()) {
			log.error(String.format("Existing CSV has %d payments, scenario resulted in %d payments, skipping!",
					numExistingPayments, payments.size()));
		}

		int i = 1;
		try (BufferedWriter fout = Files.newBufferedWriter(Paths.get(loc))) {
			fout.write(lines.get(0) + "," + asColumnHeader(scenario.getScheduleDesc()) + "\n");
			for (Payment p : payments) {
				fout.write(String.format("%s,%s\n", lines.get(i++), p.tinyBars));
			}
		} catch (IOException e) {
			log.warn("Unable to create fees CSV, skipping it!", e);
			throw new IllegalStateException(e);
		}
	}

	private static String asColumnHeader(String desc) {
		return "Cost (tB) with " + desc + " Schedule";
	}

	private static void createInitialFeesCsv(String loc, List<Payment> payments, FeeSnapshotsScenario scenario) {
		try (BufferedWriter fout = Files.newBufferedWriter(Paths.get(loc))) {
			fout.write("Operation," + asColumnHeader(scenario.getScheduleDesc()) + "\n");
			for (Payment p : payments) {
				if (scenario.getIgnoreCostAnswer() && (p.reason == Payment.Reason.COST_ANSWER_QUERY_COST)) {
					continue;
				}
				fout.write(String.format("%s,%s\n", p.opName, p.tinyBars));
			}
		} catch (IOException e) {
			log.warn("Unable to create fees CSV, skipping it!", e);
			throw new IllegalStateException(e);
		}
	}

	private static HapiApiSpec doJustTransfers() {
		try {
			int numNodes = targetNetwork().getNodes().size();
			return customHapiSpec("DoJustTransfers")
					.withProperties(Map.of(
							"nodes", nodes(),
							"default.payer", primaryPayer(),
							"default.node", defaultNode(),
							"startupAccounts.literal", payerKeystoreLiteral()
					)).given(
							keyFromPem(() -> pemForAccount(targetNetwork().getScenarioPayer()))
									.name(SCENARIO_PAYER_NAME)
									.linkedTo(() -> String.format("0.0.%d", targetNetwork().getScenarioPayer()))
					).when().then(
							IntStream.range(0, numNodes).mapToObj(i ->
									cryptoTransfer(tinyBarsFromTo(GENESIS, FUNDING, 1L))
											.hasAnyStatusAtAll()
											.payingWith(SCENARIO_PAYER_NAME)
											.setNode(String.format("0.0.%d",
													targetNetwork().getNodes().get(i).getAccount()))
											.via("transferTxn" + i)).toArray(HapiSpecOperation[]::new)
					);
		} catch (Exception e) {
			log.warn("Unable to initialize transfers scenario, skipping it!", e);
			errorsOccurred.set(true);
			return null;
		}
	}

	private static HapiApiSpec sysFilesUp() {
		ensureScenarios();
		if (scenarios.getSysFilesUp() == null) {
			scenarios.setSysFilesUp(new SysFilesUpScenario());
		}
		var sys = scenarios.getSysFilesUp();
		long[] payers = sys.getUpdates().stream().mapToLong(UpdateAction::getPayer).toArray();

		try {
			return customHapiSpec("SysFilesUp")
					.withProperties(Map.of(
							"nodes", nodes(),
							"default.payer", primaryPayer(),
							"default.node", defaultNode(),
							"startupAccounts.literal", payerKeystoreLiteral()
					)).given(
							LongStream.of(payers).mapToObj(payer ->
									keyFromPem(() -> pemForAccount(payer))
											.name(String.format("payer%d", payer))
											.passphrase(passphraseFor(payer))
											.linkedTo(() -> String.format("0.0.%d", payer)))
									.toArray(HapiSpecOperation[]::new)
					).when().then(
							sys.getUpdates().stream().map(action ->
									updateLargeFile(
											String.format("payer%d", action.getPayer()),
											String.format("0.0.%d", action.getNum()),
											appropriateContents(action.getNum()),
											true,
											OptionalLong.of(10_000_000_000L)))
									.toArray(HapiSpecOperation[]::new)
					);
		} catch (Exception e) {
			log.warn("Unable to initialize system file update scenario, skipping it!", e);
			errorsOccurred.set(true);
			return null;
		}
	}

	private static String passphraseFor(long accountNum) {
		return Optional.ofNullable(System.getenv(passphraseEnvVarFor(accountNum)))
				.orElse(params.getRawPassphrase());
	}

	private static String passphraseEnvVarFor(long accountNum) {
		return String.format("%s_ACCOUNT%d_PASSPHRASE", params.getTargetNetwork().toUpperCase(), accountNum);
	}

	private static HapiApiSpec sysFilesDown() {
		ensureScenarios();
		if (scenarios.getSysFilesDown() == null) {
			scenarios.setSysFilesDown(new SysFilesDownScenario());
		}
		var sys = scenarios.getSysFilesDown();
		final long[] targets = sys.getNumsToFetch().stream().mapToLong(Integer::longValue).toArray();

		try {
			return customHapiSpec("SysFilesDown")
					.withProperties(Map.of(
							"nodes", nodes(),
							"default.payer", primaryPayer(),
							"default.node", defaultNode(),
							"startupAccounts.literal", payerKeystoreLiteral()
					)).given(
							keyFromPem(() -> pemForAccount(targetNetwork().getScenarioPayer()))
									.name(SCENARIO_PAYER_NAME)
									.linkedTo(() -> String.format("0.0.%d", targetNetwork().getScenarioPayer()))
					).when().then(
							Arrays.stream(targets)
									.mapToObj(fileNum -> appropriateQuery(sys, fileNum))
									.toArray(HapiSpecOperation[]::new)
					);
		} catch (Exception e) {
			log.warn("Unable to initialize system file scenarios, skipping it!", e);
			errorsOccurred.set(true);
			return null;
		}
	}

	private static ByteString appropriateContents(long fileNum) {
		SysFileSerde<String> serde = SYS_FILE_SERDES.get(fileNum);
		String name = serde.preferredFileName();
		String loc = "files/" + params.getTargetNetwork() + "-" + name;
		try {
			var stylized = Files.readString(Paths.get(loc));
			return ByteString.copyFrom(serde.toRawFile(stylized));
		} catch (IOException e) {
			throw new IllegalStateException("Cannot read update file @ '" + loc + "'!", e);
		}
	}

	private static HapiSpecOperation appropriateQuery(SysFilesDownScenario sys, long fileNum) {
		String fid = String.format("0.0.%d", fileNum);
		SysFileSerde<String> serde = SYS_FILE_SERDES.get(fileNum);
		String fqn = params.getTargetNetwork() + "-" + serde.preferredFileName();
		String loc = "files/" + fqn;
		UnaryOperator<byte[]> preCompare = (fileNum == 121 || fileNum == 122)
				? ValidationScenarios::asOrdered
				: bytes -> bytes;

		if (SysFilesDownScenario.COMPARE_EVAL_MODE.equals(sys.getEvalMode())) {
			String actualLoc = "files/actual-" + fqn;
			try {
				byte[] expected = serde.toRawFile(readString(Paths.get(loc)));
				return getFileContents(fid)
						.payingWith(SCENARIO_PAYER_NAME)
						.saveReadableTo(serde::fromRawFile, actualLoc)
						.hasContents(spec -> expected)
						.afterBytesTransform(preCompare);
			} catch (IOException e) {
				throw new IllegalStateException("Cannot read comparison file @ '" + loc + "'!", e);
			}
		} else if (SysFilesDownScenario.SNAPSHOT_EVAL_MODE.equals(sys.getEvalMode())) {
			return getFileContents(fid)
					.payingWith(SCENARIO_PAYER_NAME)
					.saveReadableTo(serde::fromRawFile, loc);
		} else {
			throw new IllegalArgumentException("No such sys files eval mode '" + sys.getEvalMode() + "'!");
		}
	}

	private static byte[] asOrdered(byte[] svcCfgList) {
		try {
			var pre = ServicesConfigurationList.parseFrom(svcCfgList);
			var post = ServicesConfigurationList.newBuilder();
			Map<String, String> lookup = pre.getNameValueList()
					.stream()
					.collect(toMap(Setting::getName, Setting::getValue));
			pre.getNameValueList()
					.stream()
					.map(Setting::getName)
					.sorted(LEGACY_THROTTLES_FIRST_ORDER)
					.forEach(prop -> post.addNameValue(Setting.newBuilder()
							.setName(prop)
							.setValue(lookup.get(prop))));
			return post.build().toByteArray();
		} catch (InvalidProtocolBufferException e) {
			throw new IllegalArgumentException("Not a services configuration list!", e);
		}
	}

	private static HapiApiSpec getSystemKeys() {
		final long[] accounts = { 2, 50, 55, 56, 57, 58 };
		final long[] files = { 101, 102, 111, 112, 121, 122 };
		try {
			return customHapiSpec("GetSystemKeys")
					.withProperties(Map.of(
							"nodes", nodes(),
							"default.payer", primaryPayer(),
							"default.node", defaultNode(),
							"startupAccounts.literal", payerKeystoreLiteral()
					)).given().when().then(flattened(
							Arrays.stream(accounts)
									.mapToObj(num -> getAccountInfo(String.format("0.0.%d", num))
											.setNodeFrom(ValidationScenarios::nextNode)
											.logged())
									.toArray(n -> new HapiSpecOperation[n]),
							Arrays.stream(files)
									.mapToObj(num -> getFileInfo(String.format("0.0.%d", num))
											.setNodeFrom(ValidationScenarios::nextNode)
											.logged())
									.toArray(n -> new HapiSpecOperation[n])
					));
		} catch (Exception e) {
			log.warn("Unable to initialize fetch for system keys, skipping it!", e);
			errorsOccurred.set(true);
			return null;
		}
	}

	private static HapiApiSpec recordPayerBalance(LongConsumer learner) {
		try {
			return customHapiSpec("RecordPayerBalance")
					.withProperties(Map.of(
							"nodes", nodes(),
							"default.payer", primaryPayer(),
							"default.node", defaultNode(),
							"startupAccounts.literal", payerKeystoreLiteral()
					)).given().when().then(
							withOpContext((spec, opLog) -> {
								var lookup = getAccountBalance(() -> idLiteral(targetNetwork().getBootstrap()));
								allRunFor(spec, lookup);
								learner.accept(lookup.getResponse().getCryptogetAccountBalance().getBalance());
							})
					);
		} catch (Exception e) {
			log.warn("Unable to record inital payer balance, skipping it!", e);
			errorsOccurred.set(true);
			return null;
		}
	}

	private static HapiApiSpec ensureScenarioPayer() {
		try {
			ensureScenarios();
			long minStartingBalance = targetNetwork().getEnsureScenarioPayerHbars() * TINYBARS_PER_HBAR;
			return customHapiSpec("EnsureScenarioPayer")
					.withProperties(Map.of(
							"nodes", nodes(),
							"default.payer", primaryPayer(),
							"default.node", defaultNode(),
							"startupAccounts.literal", payerKeystoreLiteral()
					)).given(
					).when().then(
							ensureValidatedAccountExistence(
									SCENARIO_PAYER_NAME,
									minStartingBalance,
									pemForAccount(payerOrNegativeOne(targetNetwork()).getAsLong()),
									payerOrNegativeOne(targetNetwork()),
									targetNetwork()::setScenarioPayer)
					);
		} catch (Exception e) {
			log.warn("Unable to ensure scenario payer, failing!", e);
			errorsOccurred.set(true);
			return null;
		}
	}

	private static HapiApiSpec versionsScenario() {
		try {
			ensureScenarios();
			if (scenarios.getVersions() == null) {
				scenarios.setVersions(new VersionInfoScenario());
			}
			var versions = scenarios.getVersions();
			int[] hapiProto = Arrays.stream(versions.getHapiProtoSemVer().split("[.]"))
					.mapToInt(Integer::parseInt)
					.toArray();
			int[] services = Arrays.stream(versions.getServicesSemVer().split("[.]"))
					.mapToInt(Integer::parseInt)
					.toArray();
			return customHapiSpec("VersionsScenario")
					.withProperties(Map.of(
							"nodes", nodes(),
							"default.payer", primaryPayer(),
							"default.node", defaultNode(),
							"startupAccounts.literal", payerKeystoreLiteral()
					)).given(
							keyFromPem(() -> pemForAccount(targetNetwork().getScenarioPayer()))
									.name(SCENARIO_PAYER_NAME)
									.linkedTo(() -> String.format("0.0.%d", targetNetwork().getScenarioPayer()))
					).when().then(
							getVersionInfo()
									.hasProtoSemVer(hapiProto[0], hapiProto[1], hapiProto[2])
									.hasServicesSemVer(services[0], services[1], services[2])
									.payingWith(SCENARIO_PAYER_NAME)
									.setNodeFrom(ValidationScenarios::nextNode)
					);
		} catch (Exception e) {
			log.warn("Unable to initialize versions scenario, skipping it!", e);
			errorsOccurred.set(true);
			return null;
		}
	}

	private static HapiApiSpec cryptoScenario() {
		try {
			ensureScenarios();
			if (scenarios.getCrypto() == null) {
				scenarios.setCrypto(new CryptoScenario());
			}
			var crypto = scenarios.getCrypto();
			var transferFee = new AtomicLong(0);

			long expectedDelta = params.isNovelContent() ? 2L : 1L;
			return customHapiSpec("CryptoScenario")
					.withProperties(Map.of(
							"nodes", nodes(),
							"default.payer", primaryPayer(),
							"default.node", defaultNode(),
							"startupAccounts.literal", payerKeystoreLiteral()
					)).given(
							keyFromPem(() -> pemForAccount(targetNetwork().getScenarioPayer()))
									.name(SCENARIO_PAYER_NAME)
									.linkedTo(() -> String.format("0.0.%d", targetNetwork().getScenarioPayer())),
							ensureValidatedAccountExistence(
									SENDER_NAME,
									2L,
									pemForAccount(senderOrNegativeOne(crypto).getAsLong()),
									senderOrNegativeOne(crypto),
									crypto::setSender),
							ensureValidatedAccountExistence(
									RECEIVER_NAME,
									0L,
									pemForAccount(receiverOrNegativeOne(crypto).getAsLong()),
									receiverOrNegativeOne(crypto),
									crypto::setReceiver),
							balanceSnapshot("receiverBefore", RECEIVER_NAME)
					).when(flattened(
							cryptoTransfer(tinyBarsFromTo(SENDER_NAME, RECEIVER_NAME, 1L))
									.payingWith(SCENARIO_PAYER_NAME)
									.setNodeFrom(ValidationScenarios::nextNode)
									.via("transferTxn"),
							withOpContext((spec, opLog) -> {
								var lookup = getTxnRecord("transferTxn")
										.payingWith(SCENARIO_PAYER_NAME)
										.setNodeFrom(ValidationScenarios::nextNode)
										.logged();
								allRunFor(spec, lookup);
								var record = lookup.getResponseRecord();
								transferFee.set(record.getTransactionFee());
							}),
							novelAccountIfDesired(transferFee)
					)).then(
							getAccountBalance(RECEIVER_NAME)
									.setNodeFrom(ValidationScenarios::nextNode)
									.hasTinyBars(changeFromSnapshot("receiverBefore", expectedDelta))
					);
		} catch (Exception e) {
			log.warn("Unable to initialize crypto scenario, skipping it!", e);
			errorsOccurred.set(true);
			return null;
		}
	}

	private static HapiSpecOperation[] novelAccountIfDesired(AtomicLong transferFee) {
		if (!params.isNovelContent()) {
			return new HapiSpecOperation[0];
		}

		KeyShape complex = KeyShape.threshOf(1, KeyShape.listOf(2), KeyShape.threshOf(1, 3));
		return new HapiSpecOperation[] {
				newKeyNamed("novelAccountFirstKey").shape(complex),
				newKeyNamed("novelAccountSecondKey"),
				cryptoCreate(NOVEL_ACCOUNT_NAME)
						.payingWith(SCENARIO_PAYER_NAME)
						.setNodeFrom(ValidationScenarios::nextNode)
						.balance(ignore -> 2 * transferFee.get())
						.key("novelAccountFirstKey"),
				cryptoUpdate(NOVEL_ACCOUNT_NAME)
						.payingWith(SCENARIO_PAYER_NAME)
						.setNodeFrom(ValidationScenarios::nextNode)
						.key("novelAccountSecondKey"),
				cryptoTransfer(tinyBarsFromTo(SENDER_NAME, RECEIVER_NAME, 1L))
						.payingWith(SCENARIO_PAYER_NAME)
						.setNodeFrom(ValidationScenarios::nextNode)
						.payingWith(NOVEL_ACCOUNT_NAME),
				cryptoDelete(NOVEL_ACCOUNT_NAME)
						.payingWith(SCENARIO_PAYER_NAME)
						.setNodeFrom(ValidationScenarios::nextNode)
						.transfer(GENESIS),
				withOpContext((spec, opLog) ->
						novelAccountUsed.set(HapiPropertySource.asAccountString(
								spec.registry().getAccountID(NOVEL_ACCOUNT_NAME))))
		};
	}

	private static LongSupplier payerOrNegativeOne(Network network) {
		return () -> ofNullable(network.getScenarioPayer()).orElse(-1L);
	}

	private static LongSupplier senderOrNegativeOne(CryptoScenario crypto) {
		return () -> ofNullable(crypto.getSender()).orElse(-1L);
	}

	private static LongSupplier receiverOrNegativeOne(CryptoScenario crypto) {
		return () -> ofNullable(crypto.getReceiver()).orElse(-1L);
	}

	private static HapiSpecOperation ensureValidatedAccountExistence(
			String name,
			long minBalance,
			String pemLoc,
			LongSupplier num,
			LongConsumer update
	) {
		return UtilVerbs.withOpContext((spec, opLog) -> {
			long accountNo = num.getAsLong();
			if (accountNo > 0) {
				var check = getAccountInfo(idLiteral(num.getAsLong()))
						.setNodeFrom(ValidationScenarios::nextNode);
				allRunFor(spec, check);

				var info = check.getResponse().getCryptoGetInfo().getAccountInfo();
				var ocKeystore = SpecUtils.asOcKeystore(new File(pemLoc), KeyFactory.PEM_PASSPHRASE);
				var expectedKey = Key.newBuilder()
						.setEd25519(ByteString.copyFrom(Hex.decodeHex(ocKeystore.getPublicKeyAbyteStr())))
						.build();
				Assert.assertEquals(
						String.format("Account 0.0.%d had a different key than expected!", accountNo),
						expectedKey,
						info.getKey());
				spec.registry().saveKey(name, expectedKey);
				spec.registry().saveAccountId(name, accountId(accountNo));
				spec.keys().incorporate(name, ocKeystore);

				if (info.getBalance() < minBalance) {
					var transfer = cryptoTransfer(tinyBarsFromTo(GENESIS, name, (minBalance - info.getBalance())))
							.setNodeFrom(ValidationScenarios::nextNode);
					allRunFor(spec, transfer);
				}
			} else {
				var create = TxnVerbs.cryptoCreate(name)
						.setNodeFrom(ValidationScenarios::nextNode)
						.balance(minBalance);
				allRunFor(spec, create);
				var createdNo = create.numOfCreatedAccount();
				var newLoc = pemLoc.replace("account-1", String.format("account%d", createdNo));
				spec.keys().exportSimpleKey(newLoc, name);
				update.accept(createdNo);
			}
		});
	}

	private static HapiApiSpec fileScenario() {
		try {
			ensureScenarios();
			if (scenarios.getFile() == null) {
				var fs = new FileScenario();
				fs.setPersistent(new PersistentFile());
				scenarios.setFile(fs);
			}
			var file = scenarios.getFile();

			return customHapiSpec("FileScenario")
					.withProperties(Map.of(
							"nodes", nodes(),
							"default.payer", primaryPayer(),
							"default.node", defaultNode(),
							"startupAccounts.literal", payerKeystoreLiteral()
					)).given(
							keyFromPem(() -> pemForAccount(targetNetwork().getScenarioPayer()))
									.name(SCENARIO_PAYER_NAME)
									.linkedTo(() -> String.format("0.0.%d", targetNetwork().getScenarioPayer())),
							ensureValidatedFileExistence(
									PERSISTENT_FILE_NAME,
									file.getPersistent().getContents(),
									pemForFile(persistentOrNegativeOne(file).getAsLong()),
									persistentOrNegativeOne(file),
									num -> file.getPersistent().setNum(num),
									loc -> file.getPersistent().setContents(loc))
					).when().then(
							novelFileIfDesired()
					);
		} catch (Exception e) {
			log.warn("Unable to initialize file scenario, skipping it!", e);
			errorsOccurred.set(true);
			return null;
		}
	}

	private static HapiSpecOperation[] novelFileIfDesired() {
		if (!params.isNovelContent()) {
			return new HapiSpecOperation[0];
		}

		KeyShape firstComplex = KeyShape.listOf(KeyShape.threshOf(2, 3), KeyShape.threshOf(1, 3));
		KeyShape secondComplex = KeyShape.listOf(3);
		SigControl normalDelete = secondComplex.signedWith(KeyShape.sigs(ON, ON, ON));
		SigControl revocation = secondComplex.signedWith(KeyShape.sigs(ON, OFF, OFF));
		return new HapiSpecOperation[] {
				newKeyNamed("novelFileFirstKey").shape(firstComplex),
				newKeyNamed("novelFileSecondKey").shape(secondComplex),
				fileCreate(NOVEL_FILE_NAME)
						.payingWith(SCENARIO_PAYER_NAME)
						.setNodeFrom(ValidationScenarios::nextNode)
						.key("novelFileFirstKey")
						.contents("abcdefghijklm"),
				fileAppend(NOVEL_FILE_NAME)
						.payingWith(SCENARIO_PAYER_NAME)
						.setNodeFrom(ValidationScenarios::nextNode)
						.content("nopqrstuvwxyz"),
				getFileContents(NOVEL_FILE_NAME)
						.payingWith(SCENARIO_PAYER_NAME)
						.setNodeFrom(ValidationScenarios::nextNode)
						.hasContents(ignore -> "abcdefghijklmnopqrstuvwxyz".getBytes()),
				fileUpdate(NOVEL_FILE_NAME)
						.payingWith(SCENARIO_PAYER_NAME)
						.setNodeFrom(ValidationScenarios::nextNode)
						.wacl("novelFileSecondKey"),
				fileDelete(NOVEL_FILE_NAME)
						.payingWith(SCENARIO_PAYER_NAME)
						.setNodeFrom(ValidationScenarios::nextNode)
						.sigControl(ControlForKey.forKey(
						NOVEL_FILE_NAME,
						params.isRevocationService() ? revocation : normalDelete)),
				withOpContext((spec, opLog) ->
						novelFileUsed.set(HapiPropertySource.asFileString(
								spec.registry().getFileId(NOVEL_FILE_NAME))))
		};
	}

	private static LongSupplier persistentOrNegativeOne(FileScenario file) {
		return () -> ofNullable(file.getPersistent())
				.flatMap(s -> ofNullable(s.getNum()))
				.orElse(-1L);
	}

	private static HapiSpecOperation ensureValidatedFileExistence(
			String name,
			String contentsLoc,
			String pemLoc,
			LongSupplier num,
			LongConsumer numUpdate,
			Consumer<String> contentsUpdate
	) {
		return UtilVerbs.withOpContext((spec, opLog) -> {
			long fileNo = num.getAsLong();
			if (fileNo > 0) {
				var expectedContents = Files.readAllBytes(Paths.get(pathTo(contentsLoc)));
				var literal = idLiteral(num.getAsLong());
				var infoCheck = getFileInfo(literal)
						.setNodeFrom(ValidationScenarios::nextNode);
				allRunFor(spec, infoCheck);

				var info = infoCheck.getResponse().getFileGetInfo().getFileInfo();
				var ocKeystore = SpecUtils.asOcKeystore(new File(pemLoc), KeyFactory.PEM_PASSPHRASE);
				var expectedKey = Key.newBuilder()
						.setKeyList(KeyList.newBuilder()
								.addKeys(Key.newBuilder()
										.setEd25519(
												ByteString.copyFrom(Hex.decodeHex(ocKeystore.getPublicKeyAbyteStr())))))
						.build();
				Assert.assertEquals(
						String.format("File 0.0.%d had a different key than expected!", fileNo),
						expectedKey.getKeyList(),
						info.getKeys());

				var contentsCheck = getFileContents(literal)
						.setNodeFrom(ValidationScenarios::nextNode)
						.hasContents(ignore -> expectedContents);
				allRunFor(spec, contentsCheck);

				spec.registry().saveKey(name, expectedKey);
				spec.registry().saveFileId(name, fileId(fileNo));
				spec.keys().incorporateSimpleWacl(name, ocKeystore);
			} else {
				var contents = (contentsLoc != null)
						? Files.readAllBytes(Paths.get(pathTo(contentsLoc)))
						: ValidationScenarios.class.getClassLoader().getResourceAsStream(
						DEFAULT_CONTENTS_RESOURCE).readAllBytes();
				var filesDir = new File("files/");
				if (!filesDir.exists()) {
					filesDir.mkdir();
				}

				var fileName = DEFAULT_CONTENTS_RESOURCE.substring(DEFAULT_CONTENTS_RESOURCE.lastIndexOf("/") + 1);
				var fout = Files.newBufferedWriter(Paths.get(String.format("files/%s", fileName)));
				fout.write(new String(contents));
				fout.close();
				contentsUpdate.accept(fileName);

				var create = fileCreate(name)
						.setNodeFrom(ValidationScenarios::nextNode)
						.waclShape(KeyShape.listOf(1))
						.contents(contents);
				allRunFor(spec, create);
				var createdNo = create.numOfCreatedFile();
				var newLoc = pemLoc.replace("file-1", String.format("file%d", createdNo));
				spec.keys().exportSimpleWacl(newLoc, name);
				numUpdate.accept(createdNo);
			}
		});
	}

	private static HapiApiSpec contractScenario() {
		try {
			ensureScenarios();
			if (scenarios.getContract() == null) {
				var cs = new ContractScenario();
				cs.setPersistent(new PersistentContract());
				scenarios.setContract(cs);
			}
			var contract = scenarios.getContract();

			Object[] donationArgs = new Object[] { Integer.valueOf((int) targetNetwork().getBootstrap()), "Hey, Ma!" };

			return customHapiSpec("ContractScenario")
					.withProperties(Map.of(
							"nodes", nodes(),
							"default.payer", primaryPayer(),
							"default.node", defaultNode(),
							"startupAccounts.literal", payerKeystoreLiteral()
					)).given(
							keyFromPem(() -> pemForAccount(targetNetwork().getScenarioPayer()))
									.name(SCENARIO_PAYER_NAME)
									.linkedTo(() -> String.format("0.0.%d", targetNetwork().getScenarioPayer())),
							ensureValidatedContractExistence(
									PERSISTENT_CONTRACT_NAME,
									contract.getPersistent().getLuckyNo(),
									contract.getPersistent().getSource(),
									pemForContract(persistentContractOrNegativeOne(contract).getAsLong()),
									persistentContractOrNegativeOne(contract),
									num -> contract.getPersistent().setNum(num),
									bytecodeNum -> contract.getPersistent().setBytecode(bytecodeNum),
									luckyNo -> contract.getPersistent().setLuckyNo(luckyNo),
									loc -> contract.getPersistent().setSource(loc))
					).when(flattened(
							contractCall(PERSISTENT_CONTRACT_NAME)
									.payingWith(SCENARIO_PAYER_NAME)
									.setNodeFrom(ValidationScenarios::nextNode)
									.sending(1L),
							contractCall(PERSISTENT_CONTRACT_NAME, ContractResources.CONSPICUOUS_DONATION_ABI, donationArgs)
									.payingWith(SCENARIO_PAYER_NAME)
									.setNodeFrom(ValidationScenarios::nextNode)
									.via("donation"),
							getTxnRecord("donation")
									.payingWith(SCENARIO_PAYER_NAME)
									.setNodeFrom(ValidationScenarios::nextNode)
									.logged()
									.hasPriority(recordWith().transfers(
											includingDeduction(contract.getPersistent()::getNum, 1))),
							novelContractIfDesired(contract)
					)).then();
		} catch (Exception e) {
			log.warn("Unable to initialize contract scenario, skipping it!", e);
			errorsOccurred.set(true);
			return null;
		}
	}

	private static HapiSpecOperation[] novelContractIfDesired(ContractScenario contract) {
		if (!params.isNovelContent()) {
			return new HapiSpecOperation[0];
		}

		KeyShape complex = KeyShape.listOf(KeyShape.threshOf(2, 3), KeyShape.threshOf(1, 3));
		return new HapiSpecOperation[] {
				newKeyNamed("firstNovelKey").shape(complex),
				newKeyNamed("secondNovelKey"),
				contractCreate(NOVEL_CONTRACT_NAME)
						.payingWith(SCENARIO_PAYER_NAME)
						.setNodeFrom(ValidationScenarios::nextNode)
						.adminKey("firstNovelKey")
						.balance(1)
						.bytecode(() -> idLiteral(contract.getPersistent().getBytecode())),
				contractUpdate(NOVEL_CONTRACT_NAME)
						.payingWith(SCENARIO_PAYER_NAME)
						.setNodeFrom(ValidationScenarios::nextNode)
						.newKey("secondNovelKey"),
				contractDelete(NOVEL_CONTRACT_NAME)
						.payingWith(SCENARIO_PAYER_NAME)
						.setNodeFrom(ValidationScenarios::nextNode)
						.transferAccount(PERSISTENT_CONTRACT_NAME),
				withOpContext((spec, opLog) ->
						novelContractUsed.set(HapiPropertySource.asAccountString(
								spec.registry().getAccountID(NOVEL_CONTRACT_NAME))))

		};
	}

	private static HapiSpecOperation ensureValidatedContractExistence(
			String name,
			Integer luckyNo,
			String bytecodeLoc,
			String pemLoc,
			LongSupplier num,
			LongConsumer numUpdate,
			LongConsumer bytecodeNumUpdate,
			IntConsumer luckyNoUpdate,
			Consumer<String> sourceUpdate
	) {
		return UtilVerbs.withOpContext((spec, opLog) -> {
			long contractNo = num.getAsLong();
			if (contractNo > 0) {
				var literal = idLiteral(num.getAsLong());
				var infoCheck = getContractInfo(literal)
						.setNodeFrom(ValidationScenarios::nextNode);
				allRunFor(spec, infoCheck);

				var info = infoCheck.getResponse().getContractGetInfo().getContractInfo();
				var ocKeystore = SpecUtils.asOcKeystore(new File(pemLoc), KeyFactory.PEM_PASSPHRASE);
				var expectedKey = Key.newBuilder()
						.setEd25519(ByteString.copyFrom(Hex.decodeHex(ocKeystore.getPublicKeyAbyteStr())))
						.build();
				Assert.assertEquals(
						String.format("Contract 0.0.%d had a different key than expected!", contractNo),
						expectedKey,
						info.getAdminKey());

				var bytecodeCheck = getContractBytecode(literal)
						.setNodeFrom(ValidationScenarios::nextNode)
						.isNonEmpty();
				allRunFor(spec, bytecodeCheck);

				Object[] expected = new Object[] { BigInteger.valueOf(luckyNo) };
				var luckyNoCheck = contractCallLocal(literal, ContractResources.LUCKY_NO_LOOKUP_ABI)
						.setNodeFrom(ValidationScenarios::nextNode)
						.has(resultWith()
								.resultThruAbi(
										ContractResources.LUCKY_NO_LOOKUP_ABI,
										isLiteralResult(expected)));
				allRunFor(spec, luckyNoCheck);

				spec.registry().saveKey(name, expectedKey);
				spec.registry().saveContractId(name, contractId(contractNo));
				spec.registry().saveAccountId(name, accountId(contractNo));
				spec.keys().incorporate(name, ocKeystore);
			} else {
				var baseName = (bytecodeLoc != null) ? bytecodeLoc : DEFAULT_BYTECODE_RESOURCE;
				var bytecode = (bytecodeLoc != null)
						? Files.readAllBytes(Paths.get(pathToContract(bytecodeLoc)))
						: ValidationScenarios.class.getClassLoader().getResourceAsStream(
						DEFAULT_BYTECODE_RESOURCE).readAllBytes();
				var contractsDir = new File("contracts/");
				if (!contractsDir.exists()) {
					contractsDir.mkdir();
				}

				var fileName = baseName.substring(baseName.lastIndexOf("/") + 1);
				var fout = Files.newOutputStream(Paths.get(pathToContract(fileName)));
				fout.write(bytecode);
				fout.close();
				fileName = fileName.replace(".bin", ".sol");
				var sol = new String(ValidationScenarios.class.getClassLoader()
						.getResourceAsStream(DEFAULT_CONTRACT_RESOURCE).readAllBytes());
				var sourceOut = Files.newBufferedWriter(Paths.get(pathToContract(fileName)));
				sourceOut.write(sol);
				sourceOut.close();
				sourceUpdate.accept(fileName);

				var bytecodeName = name + "Bytecode";
				var bytecodeCreate = fileCreate(bytecodeName)
						.key(GENESIS)
						.setNodeFrom(ValidationScenarios::nextNode)
						.contents(bytecode);
				allRunFor(spec, bytecodeCreate);
				bytecodeNumUpdate.accept(bytecodeCreate.numOfCreatedFile());

				var create = contractCreate(PERSISTENT_CONTRACT_NAME)
						.setNodeFrom(ValidationScenarios::nextNode)
						.bytecode(bytecodeName);
				allRunFor(spec, create);

				Integer numberToUse = (luckyNo == null) ? DEFAULT_LUCKY_NUMBER : luckyNo;
				Object[] args = new Object[] { Integer.valueOf(numberToUse) };
				var setLucky = contractCall(PERSISTENT_CONTRACT_NAME, ContractResources.BELIEVE_IN_ABI, args);
				allRunFor(spec, setLucky);

				var createdNo = create.numOfCreatedContract();
				var newLoc = pemLoc.replace("contract-1", String.format("contract%d", createdNo));
				spec.keys().exportSimpleKey(newLoc, name);
				numUpdate.accept(createdNo);

				if (luckyNo == null) {
					luckyNoUpdate.accept(DEFAULT_LUCKY_NUMBER);
				}
			}
		});
	}

	private static LongSupplier persistentContractOrNegativeOne(ContractScenario contract) {
		return () -> ofNullable(contract.getPersistent())
				.flatMap(s -> ofNullable(s.getNum()))
				.orElse(-1L);
	}

	private static HapiApiSpec consensusScenario() {
		try {
			ensureScenarios();
			if (scenarios.getConsensus() == null) {
				scenarios.setConsensus(new ConsensusScenario());
			}
			var consensus = scenarios.getConsensus();
			var expectedSeqNo = new AtomicLong(0);

			return customHapiSpec("ConsensusScenario")
					.withProperties(Map.of(
							"nodes", nodes(),
							"default.payer", primaryPayer(),
							"default.node", defaultNode(),
							"startupAccounts.literal", payerKeystoreLiteral()
					)).given(
							keyFromPem(() -> pemForAccount(targetNetwork().getScenarioPayer()))
									.name(SCENARIO_PAYER_NAME)
									.linkedTo(() -> String.format("0.0.%d", targetNetwork().getScenarioPayer())),
							ensureValidatedTopicExistence(
									PERSISTENT_TOPIC_NAME,
									pemForTopic(persistentTopicOrNegativeOne(consensus).getAsLong()),
									persistentTopicOrNegativeOne(consensus),
									consensus::setPersistent,
									expectedSeqNo)
					).when(flattened(
							submitMessageTo(PERSISTENT_TOPIC_NAME)
									.payingWith(SCENARIO_PAYER_NAME)
									.setNodeFrom(ValidationScenarios::nextNode)
									.message("The particular is pounded till it is man."),
							novelTopicIfDesired()
					)).then(
							getTopicInfo(PERSISTENT_TOPIC_NAME)
									.payingWith(SCENARIO_PAYER_NAME)
									.setNodeFrom(ValidationScenarios::nextNode)
									.hasSeqNo(expectedSeqNo::get)
									.logged()
					);
		} catch (Exception e) {
			log.warn("Unable to initialize consensus scenario, skipping it!", e);
			errorsOccurred.set(true);
			return null;
		}
	}

	private static HapiSpecOperation[] novelTopicIfDesired() {
		if (!params.isNovelContent()) {
			return new HapiSpecOperation[0];
		}

		KeyShape complex = KeyShape.threshOf(1, KeyShape.listOf(2), KeyShape.threshOf(1, 3));
		return new HapiSpecOperation[] {
				newKeyNamed("novelTopicAdmin").shape(complex),
				createTopic(NOVEL_TOPIC_NAME)
						.payingWith(SCENARIO_PAYER_NAME)
						.setNodeFrom(ValidationScenarios::nextNode)
						.adminKeyName("novelTopicAdmin")
						.submitKeyShape(KeyShape.SIMPLE),
				submitMessageTo(NOVEL_TOPIC_NAME)
						.payingWith(SCENARIO_PAYER_NAME)
						.setNodeFrom(ValidationScenarios::nextNode)
						.signedBy(SCENARIO_PAYER_NAME)
						.hasKnownStatus(INVALID_SIGNATURE),
				updateTopic(NOVEL_TOPIC_NAME)
						.payingWith(SCENARIO_PAYER_NAME)
						.setNodeFrom(ValidationScenarios::nextNode)
						.signedBy(SCENARIO_PAYER_NAME, "novelTopicAdmin")
						.submitKey(EMPTY_KEY),
				submitMessageTo(NOVEL_TOPIC_NAME)
						.payingWith(SCENARIO_PAYER_NAME)
						.setNodeFrom(ValidationScenarios::nextNode)
						.signedBy(SCENARIO_PAYER_NAME),
				deleteTopic(NOVEL_TOPIC_NAME)
						.payingWith(SCENARIO_PAYER_NAME)
						.setNodeFrom(ValidationScenarios::nextNode),
				withOpContext((spec, opLog) ->
						novelTopicUsed.set(HapiPropertySource.asTopicString(
								spec.registry().getTopicID(NOVEL_TOPIC_NAME))))
		};
	}

	private static HapiSpecOperation ensureValidatedTopicExistence(
			String name,
			String pemLoc,
			LongSupplier num,
			LongConsumer update,
			AtomicLong expectedSeqNo
	) {
		return UtilVerbs.withOpContext((spec, opLog) -> {
			long topicNo = num.getAsLong();
			if (topicNo > 0) {
				var check = getTopicInfo(idLiteral(num.getAsLong()))
						.setNodeFrom(ValidationScenarios::nextNode);
				allRunFor(spec, check);

				var info = check.getResponse().getConsensusGetTopicInfo().getTopicInfo();
				var ocKeystore = SpecUtils.asOcKeystore(new File(pemLoc), KeyFactory.PEM_PASSPHRASE);
				var expectedKey = Key.newBuilder()
						.setEd25519(ByteString.copyFrom(Hex.decodeHex(ocKeystore.getPublicKeyAbyteStr())))
						.build();
				Assert.assertEquals(
						String.format("Topic 0.0.%d had a different key than expected!", topicNo),
						expectedKey,
						info.getAdminKey());
				expectedSeqNo.set(info.getSequenceNumber() + 1);
				spec.registry().saveKey(name, expectedKey);
				spec.registry().saveTopicId(name, topicId(topicNo));
				spec.keys().incorporate(name, ocKeystore);
			} else {
				var create = createTopic(name)
						.setNodeFrom(ValidationScenarios::nextNode)
						.adminKeyShape(KeyShape.SIMPLE);
				allRunFor(spec, create);
				var createdNo = create.numOfCreatedTopic();
				var newLoc = pemLoc.replace("topic-1", String.format("topic%d", createdNo));
				spec.keys().exportSimpleKey(newLoc, name);
				update.accept(createdNo);
				expectedSeqNo.set(1);
			}
		});
	}

	private static LongSupplier persistentTopicOrNegativeOne(ConsensusScenario consensus) {
		return () -> ofNullable(consensus.getPersistent()).orElse(-1L);
	}


	@Override
	protected Logger getResultsLogger() {
		return log;
	}

	private static void parse(String[] args) {
		var KEY_VALUE_PATTERN = Pattern.compile("([\\w\\d]+)=([\\w\\d,.-]+)");

		for (String arg : args) {
			var matcher = KEY_VALUE_PATTERN.matcher(arg);
			if (!matcher.matches()) {
				log.warn(String.format("Ignoring command-line argument '%s'", arg));
			} else {
				if ("target".equals(keyOf(matcher))) {
					params.setTargetNetwork(valueOf(matcher));
				} else if ("defaultNodePayment".equals(keyOf(matcher))) {
					try {
						params.setDefaultNodePayment(Long.parseLong(valueOf(matcher)));
					} catch (NumberFormatException ignore) {
					}
				} else if ("novel".equals(keyOf(matcher))) {
					params.setNovelContent(valueOf(matcher).toLowerCase().equals("true"));
				} else if ("revocation".equals(keyOf(matcher))) {
					params.setRevocationService(valueOf(matcher).toLowerCase().equals("true"));
				} else if ("scenarios".equals(keyOf(matcher))) {
					Set<String> legal = Arrays.stream(Scenario.class.getEnumConstants())
							.map(Object::toString)
							.collect(Collectors.toSet());
					List<String> listed = Arrays.stream(valueOf(matcher).split(","))
							.map(name -> name.equals("fees") ? "FEE_SNAPSHOTS" : name)
							.map(name -> name.equals("syskeys") ? "SYSTEM_KEYS" : name)
							.map(name -> name.equals("xfers") ? "TRANSFERS_ONLY" : name)
							.map(name -> name.equals("sysFilesDown") ? "SYS_FILES_DOWN" : name)
							.map(name -> name.equals("sysFilesUp") ? "SYS_FILES_UP" : name)
							.filter(v -> legal.contains(v.toUpperCase()))
							.collect(toList());
					if (listed.size() == 1) {
						params.setScenarios(EnumSet.of(Scenario.valueOf(listed.get(0).toUpperCase())));
					} else if (listed.size() > 1) {
						params.setScenarios(EnumSet.of(
								Scenario.valueOf(listed.get(0).toUpperCase()),
								listed.subList(1, listed.size())
										.stream()
										.map(String::toUpperCase)
										.map(Scenario::valueOf)
										.toArray(n -> new Scenario[n])));
					}
				} else if ("config".equals(keyOf(matcher))) {
					params.setConfigLoc(valueOf(matcher));
				} else {
					log.warn(String.format("Ignoring unknown parameter key '%s'", keyOf(matcher)));
				}
			}
		}
		System.out.println(params.getScenarios());
	}

	private static String keyOf(Matcher m) {
		return m.group(1);
	}

	private static String valueOf(Matcher m) {
		return m.group(2);
	}

	private static class ScenarioParams {
		static long DEFAULT_NODE_PAYMENT_TINYBARS = 25;
		final static String PASSPHRASE_ENV_VAR = "BOOTSTRAP_PASSPHRASE";
		final static String DEFAULT_PASSPHRASE = "swirlds";

		private String configLoc = DEFAULT_CONFIG_LOC;
		private long defaultNodePayment = DEFAULT_NODE_PAYMENT_TINYBARS;
		private String targetNetwork;
		private boolean revocationService = false;
		private boolean novelContent = true;
		private EnumSet<Scenario> scenarios = EnumSet.noneOf(Scenario.class);

		boolean isRevocationService() {
			return revocationService;
		}

		String getRawPassphrase() {
			return ofNullable(System.getenv(PASSPHRASE_ENV_VAR)).orElse(DEFAULT_PASSPHRASE);
		}

		public String getPrintablePassphrase() {
			if (System.getenv(PASSPHRASE_ENV_VAR) != null) {
				return String.format("******* [from $%s]", PASSPHRASE_ENV_VAR);
			} else {
				return DEFAULT_PASSPHRASE;
			}
		}

		public String getConfigLoc() {
			return configLoc;
		}

		public void setConfigLoc(String configLoc) {
			this.configLoc = configLoc;
		}

		public long getDefaultNodePayment() {
			return defaultNodePayment;
		}

		public void setDefaultNodePayment(long defaultNodePayment) {
			this.defaultNodePayment = defaultNodePayment;
		}

		public void setRevocationService(boolean revocationService) {
			this.revocationService = revocationService;
		}

		public EnumSet<Scenario> getScenarios() {
			return scenarios;
		}

		public void setScenarios(EnumSet<Scenario> scenarios) {
			this.scenarios = scenarios;
		}

		public String getTargetNetwork() {
			return targetNetwork;
		}

		public void setTargetNetwork(String targetNetwork) {
			this.targetNetwork = targetNetwork;
		}

		public boolean isNovelContent() {
			return novelContent;
		}

		public void setNovelContent(boolean novelContent) {
			this.novelContent = novelContent;
		}
	}

	private static void assertValidParams() {
		boolean exit = false;
		if (!validationConfig.getNetworks().containsKey(params.getTargetNetwork())) {
			log.error(String.format("No config present for network '%s', exiting.", params.getTargetNetwork()));
			exit = true;
		}
		for (Node node : targetNetwork().getNodes()) {
			nodeAccounts.add(String.format("0.0.%d", node.getAccount()));
		}
		if (exit) {
			System.exit(1);
		}
	}

	private static void readConfig() {
		var yamlIn = new Yaml(new Constructor(ValidationConfig.class));
		try {
			System.out.println("Config loc: " + params.getConfigLoc());
			validationConfig = yamlIn.load(Files.newInputStream(Paths.get(params.getConfigLoc())));
		} catch (IOException e) {
			log.error("Could not locate '{}' exiting!", params.getConfigLoc(), e);
			System.exit(1);
		}
	}

	private static String nextNode() {
		var account = nodeAccounts.get(nextAccount++);
		nextAccount %= nodeAccounts.size();
		try {
			Thread.sleep(validationConfig.getSleepMsBeforeNextNode());
		} catch (InterruptedException ignore) {
		}
		return account;
	}

	private static String nodes() {
		return targetNetwork().getNodes()
				.stream()
				.map(node -> String.format("%s:0.0.%d", node.getIpv4Addr(), node.getAccount()))
				.collect(Collectors.joining(","));
	}

	private static String defaultNode() {
		return String.format("0.0.%d", targetNetwork().getDefaultNode());
	}

	private static String primaryPayer() {
		return String.format("0.0.%d", targetNetwork().getBootstrap());
	}

	private static Network targetNetwork() {
		return validationConfig.getNetworks().get(params.getTargetNetwork());
	}

	private static String payerKeystoreLiteral() throws IOException, KeyStoreException {
		String loc = pemForAccount(targetNetwork().getBootstrap());
		var f = new File(loc);
		if (!f.exists()) {
			log.error(String.format("Missing bootstrap PEM @ '%s', exiting.", loc));
		}

		return SpecUtils.asSerializedOcKeystore(f, params.getRawPassphrase(),
				accountId(targetNetwork().getBootstrap()));
	}

	private static AccountID accountId(long num) {
		return HapiPropertySource.asAccount(String.format("0.0.%d", num));
	}

	private static TopicID topicId(long num) {
		return HapiPropertySource.asTopic(String.format("0.0.%d", num));
	}

	private static FileID fileId(long num) {
		return HapiPropertySource.asFile(String.format("0.0.%d", num));
	}

	private static ContractID contractId(long num) {
		return HapiPropertySource.asContract(String.format("0.0.%d", num));
	}

	private static String idLiteral(long num) {
		return String.format("0.0.%d", num);
	}

	private static String pemForAccount(long num) {
		return pemForEntity(num, "account");
	}

	private static String pemForTopic(long num) {
		return pemForEntity(num, "topic");
	}

	private static String pemForFile(long num) {
		return pemForEntity(num, "file");
	}

	private static String pemForContract(long num) {
		return pemForEntity(num, "contract");
	}

	private static String pemForEntity(long num, String entity) {
		var preferredLoc = String.format("keys/%s/%s%d.pem", params.getTargetNetwork(), entity, num);
		if (new File(preferredLoc).exists()) {
			return preferredLoc;
		} else {
			return String.format("keys/%s-%s%d.pem", params.getTargetNetwork(), entity, num);
		}
	}

	private static String pathTo(String contents) {
		return String.format("files/%s", contents);
	}

	private static String pathToContract(String contents) {
		return String.format("contracts/%s", contents);
	}

	private static void persistUpdatedConfig() {
		var yamlOut = new Yaml(new SkipNullRepresenter());
		var doc = yamlOut.dumpAs(validationConfig, Tag.MAP, null);
		try {
			var writer = Files.newBufferedWriter(Paths.get(params.getConfigLoc()));
			writer.write(doc);
			writer.close();
		} catch (IOException e) {
			log.warn("Could not update {} with scenario results, skipping!", params.getConfigLoc(), e);
		}
	}

	private static class SkipNullRepresenter extends Representer {
		@Override
		protected NodeTuple representJavaBeanProperty(
				Object javaBean,
				Property property,
				Object propertyValue,
				Tag customTag
		) {
			if (propertyValue == null) {
				return null;
			} else {
				return super.representJavaBeanProperty(javaBean, property, propertyValue, customTag);
			}
		}
	}

	private static void ensureScenarios() {
		if (targetNetwork().getScenarios() == null) {
			scenarios = new Scenarios();
			targetNetwork().setScenarios(scenarios);
		} else {
			scenarios = targetNetwork().getScenarios();
		}
	}

	private static void printBalanceChange() {
		if (startingBalance.get() >= 0 && endingBalance.get() >= 0) {
			long payerChange = endingBalance.get() - startingBalance.get();
			log.info(String.format(
					"0.0.%d balance change was %d tinyBars (%.2f \u0127)",
					targetNetwork().getBootstrap(),
					payerChange,
					(double) payerChange / 100_000_000));
		} else if (startingBalance.get() >= 0) {
			log.info(String.format(
					"0.0.%d balance is now %d tinyBars (%.2f \u0127)",
					targetNetwork().getBootstrap(),
					startingBalance.get(),
					(double) startingBalance.get() / 100_000_000));
		}
	}

	private static void printNovelUsage() {
		log.info("------------------------------------------------------------------");
		ofNullable(novelAccountUsed.get()).ifPresent(s ->
				log.info("Novel account used (should now be deleted) was " + s));
		ofNullable(novelFileUsed.get()).ifPresent(s ->
				log.info("Novel file used (should now be deleted) was " + s));
		ofNullable(novelContractUsed.get()).ifPresent(s ->
				log.info("Novel contract used (should now be deleted) was " + s));
		ofNullable(novelTopicUsed.get()).ifPresent(s ->
				log.info("Novel topic used (should now be deleted) was " + s));
	}
}
<|MERGE_RESOLUTION|>--- conflicted
+++ resolved
@@ -241,11 +241,7 @@
 							withOpContext((spec, opLog) -> {
 								if (feeSnapshots.getOpsConfig().getBytecode() == null) {
 									var bytecodeCreate = fileCreate("unusedName")
-<<<<<<< HEAD
-											.fromResource("contract/bytecodes/Multipurpose.bin");
-=======
 											.path(ContractResources.MULTIPURPOSE_BYTECODE_PATH);
->>>>>>> acc3461a
 									allRunFor(spec, bytecodeCreate);
 									feeSnapshots.getOpsConfig().setBytecode(bytecodeCreate.numOfCreatedFile());
 								}
