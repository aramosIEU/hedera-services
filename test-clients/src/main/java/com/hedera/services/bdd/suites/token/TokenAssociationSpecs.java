--- conflicted
+++ resolved
@@ -182,18 +182,6 @@
 						tokenUpdate("expiredToken")
 								.expiry(Instant.now().getEpochSecond())
 				)
-<<<<<<< HEAD
-				.then(
-						getAccountBalance("accountA")
-								.logged()
-								.hasTokenBalance("expiredToken", 900L),
-						tokenDissociate("accountB", "expiredToken"),
-						getAccountBalance("accountA")
-								.logged()
-								.hasTokenBalance("expiredToken", 1_000L)
-				);
-	}
-=======
 				.then(flattened(
 						getAccountBalance("accountA")
 								.logged()
@@ -209,7 +197,6 @@
 				);
 	}
 
->>>>>>> 18a6f747
 	public HapiApiSpec dissociateHasExpectedSemantics() {
 		return defaultHapiSpec("DissociateHasExpectedSemantics")
 				.given(flattened(
