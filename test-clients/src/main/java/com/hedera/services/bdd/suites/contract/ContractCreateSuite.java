package com.hedera.services.bdd.suites.contract;

/*-
 * ‌
 * Hedera Services Test Clients
 * ​
 * Copyright (C) 2018 - 2021 Hedera Hashgraph, LLC
 * ​
 * Licensed under the Apache License, Version 2.0 (the "License");
 * you may not use this file except in compliance with the License.
 * You may obtain a copy of the License at
 *
 *      http://www.apache.org/licenses/LICENSE-2.0
 *
 * Unless required by applicable law or agreed to in writing, software
 * distributed under the License is distributed on an "AS IS" BASIS,
 * WITHOUT WARRANTIES OR CONDITIONS OF ANY KIND, either express or implied.
 * See the License for the specific language governing permissions and
 * limitations under the License.
 * ‍
 */

import com.google.protobuf.ByteString;
import com.hedera.services.bdd.spec.HapiApiSpec;
import com.hedera.services.bdd.spec.HapiSpecOperation;
import com.hedera.services.bdd.spec.infrastructure.meta.ContractResources;
import com.hedera.services.bdd.spec.keys.KeyShape;
import com.hedera.services.bdd.spec.keys.SigControl;
import com.hedera.services.bdd.spec.transactions.TxnUtils;
import com.hedera.services.bdd.spec.utilops.UtilVerbs;
import com.hedera.services.bdd.suites.HapiApiSuite;
import org.apache.logging.log4j.LogManager;
import org.apache.logging.log4j.Logger;

import java.nio.file.Files;
import java.nio.file.Path;
import java.util.List;
import java.util.concurrent.atomic.AtomicLong;
import java.util.stream.IntStream;

import static com.hedera.services.bdd.spec.HapiApiSpec.defaultHapiSpec;
import static com.hedera.services.bdd.spec.assertions.ContractInfoAsserts.contractWith;
import static com.hedera.services.bdd.spec.infrastructure.meta.ContractResources.ADD_NTH_FIB_ABI;
import static com.hedera.services.bdd.spec.infrastructure.meta.ContractResources.EMPTY_CONSTRUCTOR;
import static com.hedera.services.bdd.spec.infrastructure.meta.ContractResources.FIBONACCI_PLUS_CONSTRUCTOR_ABI;
import static com.hedera.services.bdd.spec.infrastructure.meta.ContractResources.FIBONACCI_PLUS_PATH;
import static com.hedera.services.bdd.spec.keys.ControlForKey.forKey;
import static com.hedera.services.bdd.spec.keys.KeyFactory.KeyType.THRESHOLD;
import static com.hedera.services.bdd.spec.keys.KeyShape.SIMPLE;
import static com.hedera.services.bdd.spec.keys.KeyShape.listOf;
import static com.hedera.services.bdd.spec.keys.KeyShape.sigs;
import static com.hedera.services.bdd.spec.keys.KeyShape.threshOf;
import static com.hedera.services.bdd.spec.keys.SigControl.OFF;
import static com.hedera.services.bdd.spec.keys.SigControl.ON;
import static com.hedera.services.bdd.spec.queries.QueryVerbs.getContractInfo;
import static com.hedera.services.bdd.spec.queries.QueryVerbs.getTxnRecord;
import static com.hedera.services.bdd.spec.transactions.TxnVerbs.contractCall;
import static com.hedera.services.bdd.spec.transactions.TxnVerbs.contractCreate;
import static com.hedera.services.bdd.spec.transactions.TxnVerbs.cryptoCreate;
import static com.hedera.services.bdd.spec.transactions.TxnVerbs.fileCreate;
import static com.hedera.services.bdd.spec.utilops.CustomSpecAssert.allRunFor;
<<<<<<< HEAD
import static com.hedera.services.bdd.spec.utilops.UtilVerbs.inParallel;
=======
import static com.hedera.services.bdd.spec.utilops.UtilVerbs.newKeyListNamed;
import static com.hedera.services.bdd.spec.utilops.UtilVerbs.newKeyNamed;
>>>>>>> 577fded4
import static com.hedera.services.bdd.spec.utilops.UtilVerbs.sourcing;
import static com.hedera.services.bdd.spec.utilops.UtilVerbs.withOpContext;
import static com.hederahashgraph.api.proto.java.ResponseCodeEnum.CONTRACT_DELETED;
import static com.hederahashgraph.api.proto.java.ResponseCodeEnum.CONTRACT_REVERT_EXECUTED;
import static com.hederahashgraph.api.proto.java.ResponseCodeEnum.ERROR_DECODING_BYTESTRING;
import static com.hederahashgraph.api.proto.java.ResponseCodeEnum.INSUFFICIENT_GAS;
import static com.hederahashgraph.api.proto.java.ResponseCodeEnum.INSUFFICIENT_PAYER_BALANCE;
import static com.hederahashgraph.api.proto.java.ResponseCodeEnum.INSUFFICIENT_TX_FEE;
import static com.hederahashgraph.api.proto.java.ResponseCodeEnum.INVALID_SIGNATURE;
import static com.hederahashgraph.api.proto.java.ResponseCodeEnum.INVALID_ZERO_BYTE_IN_STRING;
import static com.hederahashgraph.api.proto.java.ResponseCodeEnum.MEMO_TOO_LONG;
import static com.hederahashgraph.api.proto.java.ResponseCodeEnum.SUCCESS;
import static com.hederahashgraph.api.proto.java.ResponseCodeEnum.TRANSACTION_OVERSIZE;
import static org.junit.jupiter.api.Assertions.assertEquals;

public class ContractCreateSuite extends HapiApiSuite {
	private static final Logger log = LogManager.getLogger(ContractCreateSuite.class);

	public static void main(String... args) {
		new ContractCreateSuite().runSuiteSync();
	}

	@Override
	protected List<HapiApiSpec> getSpecsInSuite() {
		return List.of(new HapiApiSpec[] {
<<<<<<< HEAD
//						createEmptyConstructor(),
//						insufficientPayerBalanceUponCreation(),
//						rejectsInvalidMemo(),
//						rejectsInsufficientFee(),
//						rejectsInvalidBytecode(),
//						revertsNonzeroBalance(),
//						createFailsIfMissingSigs(),
//						rejectsInsufficientGas(),
//						createsVanillaContractAsExpectedWithOmittedAdminKey(),
//						childCreationsHaveExpectedKeysWithOmittedAdminKey(),
						canCallPendingContractSafely(),
=======
						createEmptyConstructor(),
						insufficientPayerBalanceUponCreation(),
						rejectsInvalidMemo(),
						rejectsInsufficientFee(),
						rejectsInvalidBytecode(),
						revertsNonzeroBalance(),
						createFailsIfMissingSigs(),
						rejectsInsufficientGas(),
						createsVanillaContractAsExpectedWithOmittedAdminKey(),
						childCreationsHaveExpectedKeysWithOmittedAdminKey(),
						cannotCreateTooLargeContract()
>>>>>>> 577fded4
				}
		);
	}

	private HapiApiSpec insufficientPayerBalanceUponCreation() {
		return defaultHapiSpec("InsufficientPayerBalanceUponCreation")
				.given(
						cryptoCreate("bankrupt")
								.balance(0L),
						fileCreate("contractCode")
								.path(EMPTY_CONSTRUCTOR)
				)
				.when()
				.then(
						contractCreate("defaultContract")
								.bytecode("contractCode")
								.payingWith("bankrupt")
								.hasPrecheck(INSUFFICIENT_PAYER_BALANCE)
				);
	}

	HapiApiSpec canCallPendingContractSafely() {
		final int numSlots = 64;
		final int createBurstSize = 500;
		final int[] targets = { 19, 24 };
		final AtomicLong createdFileNum = new AtomicLong();
		final var callTxn = "callTxn";
		final var initcode = "initcode";

		return defaultHapiSpec("CanCallPendingContract")
				.given(
						fileCreate(initcode)
								.path(FIBONACCI_PLUS_PATH)
								.payingWith(GENESIS)
								.exposingNumTo(createdFileNum::set),
						inParallel(IntStream.range(0, createBurstSize)
								.mapToObj(i ->
										contractCreate("contract" + i, FIBONACCI_PLUS_CONSTRUCTOR_ABI, numSlots)
												.fee(ONE_HUNDRED_HBARS)
												.gas(300_000L)
												.payingWith(GENESIS)
												.noLogging()
												.deferStatusResolution()
												.bytecode(initcode)
												.adminKey(THRESHOLD))
								.toArray(HapiSpecOperation[]::new))
				).when(
						sourcing(() ->
								contractCall(
										"0.0." + (createdFileNum.get() + createBurstSize),
										ADD_NTH_FIB_ABI, targets, 12
								)
										.payingWith(GENESIS)
										.gas(300_000L)
										.via(callTxn))
				).then(
						getTxnRecord(callTxn).logged()
				);
	}


	private HapiApiSpec createsVanillaContractAsExpectedWithOmittedAdminKey() {
		final var name = "testContract";

		return defaultHapiSpec("CreatesVanillaContract")
				.given(
						fileCreate("contractFile")
								.path(ContractResources.VALID_BYTECODE_PATH)
				).when().then(
						contractCreate(name)
								.omitAdminKey()
								.bytecode("contractFile"),
						getContractInfo(name)
								.has(contractWith().immutableContractKey(name))
								.logged()
				);
	}

	private HapiApiSpec childCreationsHaveExpectedKeysWithOmittedAdminKey() {
		final AtomicLong firstStickId = new AtomicLong();
		final AtomicLong secondStickId = new AtomicLong();
		final AtomicLong thirdStickId = new AtomicLong();
		final String txn = "creation";

		return defaultHapiSpec("ChildCreationsHaveExpectedKeysWithOmittedAdminKey")
				.given(
						fileCreate("bytecode").path(ContractResources.FUSE_BYTECODE_PATH),
						contractCreate("fuse").bytecode("bytecode").omitAdminKey().via(txn),
						withOpContext((spec, opLog) -> {
							final var op = getTxnRecord(txn);
							allRunFor(spec, op);
							final var record = op.getResponseRecord();
							final var creationResult = record.getContractCreateResult();
							final var createdIds = creationResult.getCreatedContractIDsList();
							assertEquals(
									4, createdIds.size(),
									"Expected four creations but got " + createdIds);
							firstStickId.set(createdIds.get(1).getContractNum());
							secondStickId.set(createdIds.get(2).getContractNum());
							thirdStickId.set(createdIds.get(3).getContractNum());
						})
				).when(
						sourcing(() -> getContractInfo("0.0." + firstStickId.get())
								.has(contractWith().immutableContractKey("0.0." + firstStickId.get()))
								.logged()),
						sourcing(() -> getContractInfo("0.0." + secondStickId.get())
								.has(contractWith().immutableContractKey("0.0." + secondStickId.get()))
								.logged()),
						sourcing(() -> getContractInfo("0.0." + thirdStickId.get())
								.logged()),
						contractCall("fuse", ContractResources.LIGHT_ABI).via("lightTxn")
				).then(
						sourcing(() -> getContractInfo("0.0." + firstStickId.get())
								.hasCostAnswerPrecheck(CONTRACT_DELETED)),
						sourcing(() -> getContractInfo("0.0." + secondStickId.get())
								.hasCostAnswerPrecheck(CONTRACT_DELETED)),
						sourcing(() -> getContractInfo("0.0." + thirdStickId.get())
								.hasCostAnswerPrecheck(CONTRACT_DELETED))
				);
	}

	private HapiApiSpec createEmptyConstructor() {
		return defaultHapiSpec("EmptyConstructor")
				.given(
						fileCreate("contractFile")
								.path(ContractResources.EMPTY_CONSTRUCTOR)
				).when(

				).then(
						contractCreate("emptyConstructorTest")
								.bytecode("contractFile")
								.hasKnownStatus(SUCCESS)
				);
	}

	private HapiApiSpec createFailsIfMissingSigs() {
		KeyShape shape = listOf(SIMPLE, threshOf(2, 3), threshOf(1, 3));
		SigControl validSig = shape.signedWith(sigs(ON, sigs(ON, ON, OFF), sigs(OFF, OFF, ON)));
		SigControl invalidSig = shape.signedWith(sigs(OFF, sigs(ON, ON, OFF), sigs(OFF, OFF, ON)));

		return defaultHapiSpec("CreateFailsIfMissingSigs")
				.given(
						fileCreate("contractFile")
								.path(ContractResources.VALID_BYTECODE_PATH)
				).when().then(
						contractCreate("testContract")
								.adminKeyShape(shape)
								.bytecode("contractFile")
								.sigControl(forKey("testContract", invalidSig))
								.hasKnownStatus(INVALID_SIGNATURE),
						contractCreate("testContract")
								.adminKeyShape(shape)
								.bytecode("contractFile")
								.sigControl(forKey("testContract", validSig))
				);
	}

	private HapiApiSpec rejectsInsufficientGas() {
		return defaultHapiSpec("RejectsInsufficientGas")
				.given(
						fileCreate("simpleStorageBytecode")
								.path(ContractResources.SIMPLE_STORAGE_BYTECODE_PATH)
				).when().then(
						contractCreate("simpleStorage")
								.bytecode("simpleStorageBytecode")
								.gas(0L)
								.hasKnownStatus(INSUFFICIENT_GAS)
				);
	}

	private HapiApiSpec rejectsInvalidMemo() {
		return defaultHapiSpec("RejectsInvalidMemo")
				.given().when().then(
						contractCreate("testContract")
								.entityMemo(TxnUtils.nAscii(101))
								.hasPrecheck(MEMO_TOO_LONG),
						contractCreate("testContract")
								.entityMemo(ZERO_BYTE_MEMO)
								.hasPrecheck(INVALID_ZERO_BYTE_IN_STRING)
				);
	}

	private HapiApiSpec rejectsInsufficientFee() {
		return defaultHapiSpec("RejectsInsufficientFee")
				.given(
						cryptoCreate("payer"),
						fileCreate("contractFile")
								.path(ContractResources.VALID_BYTECODE_PATH)
				).when().then(
						contractCreate("testContract")
								.bytecode("contractFile")
								.payingWith("payer")
								.fee(1L)
								.hasPrecheck(INSUFFICIENT_TX_FEE)
				);
	}

	private HapiApiSpec rejectsInvalidBytecode() {
		return defaultHapiSpec("RejectsInvalidBytecode")
				.given(
						fileCreate("contractFile")
								.path(ContractResources.INVALID_BYTECODE_PATH)
				).when().then(
						contractCreate("testContract")
								.bytecode("contractFile")
								.hasKnownStatus(ERROR_DECODING_BYTESTRING)
				);
	}

	private HapiApiSpec revertsNonzeroBalance() {
		return defaultHapiSpec("RevertsNonzeroBalance")
				.given(
						fileCreate("contractFile")
								.path(ContractResources.VALID_BYTECODE_PATH)
				).when().then(
						contractCreate("testContract")
								.balance(1L)
								.bytecode("contractFile")
								.hasKnownStatus(CONTRACT_REVERT_EXECUTED)
				);
	}

	private HapiApiSpec cannotCreateTooLargeContract() {
		ByteString contents = ByteString.EMPTY;
		try {
			contents = ByteString.copyFrom(Files.readAllBytes(Path.of(ContractResources.LARGE_CONTRACT_CRYPTO_KITTIES)));
		} catch (Exception ignore) {

		}
		final var FILE_KEY = "fileKey";
		final var KEY_LIST = "keyList";
		final var ACCOUNT = "acc";
		return defaultHapiSpec("cannotCreateLargeContract")
				.given(
						newKeyNamed(FILE_KEY),
						newKeyListNamed(KEY_LIST, List.of(FILE_KEY)),
						cryptoCreate(ACCOUNT).balance(ONE_MILLION_HBARS).key(FILE_KEY),
						fileCreate("bytecode")
								.path(ContractResources.LARGE_CONTRACT_CRYPTO_KITTIES)
								.hasPrecheck(TRANSACTION_OVERSIZE)
				)
				.when(
						fileCreate("bytecode").contents("").key(KEY_LIST),
						UtilVerbs.updateLargeFile(ACCOUNT, "bytecode", contents)
				)
				.then(
						contractCreate("contract")
								.bytecode("bytecode")
								.payingWith(ACCOUNT)
								.hasKnownStatus(INSUFFICIENT_GAS)
				);
	}

	@Override
	protected Logger getResultsLogger() {
		return log;
	}
}<|MERGE_RESOLUTION|>--- conflicted
+++ resolved
@@ -59,12 +59,9 @@
 import static com.hedera.services.bdd.spec.transactions.TxnVerbs.cryptoCreate;
 import static com.hedera.services.bdd.spec.transactions.TxnVerbs.fileCreate;
 import static com.hedera.services.bdd.spec.utilops.CustomSpecAssert.allRunFor;
-<<<<<<< HEAD
 import static com.hedera.services.bdd.spec.utilops.UtilVerbs.inParallel;
-=======
 import static com.hedera.services.bdd.spec.utilops.UtilVerbs.newKeyListNamed;
 import static com.hedera.services.bdd.spec.utilops.UtilVerbs.newKeyNamed;
->>>>>>> 577fded4
 import static com.hedera.services.bdd.spec.utilops.UtilVerbs.sourcing;
 import static com.hedera.services.bdd.spec.utilops.UtilVerbs.withOpContext;
 import static com.hederahashgraph.api.proto.java.ResponseCodeEnum.CONTRACT_DELETED;
@@ -90,19 +87,6 @@
 	@Override
 	protected List<HapiApiSpec> getSpecsInSuite() {
 		return List.of(new HapiApiSpec[] {
-<<<<<<< HEAD
-//						createEmptyConstructor(),
-//						insufficientPayerBalanceUponCreation(),
-//						rejectsInvalidMemo(),
-//						rejectsInsufficientFee(),
-//						rejectsInvalidBytecode(),
-//						revertsNonzeroBalance(),
-//						createFailsIfMissingSigs(),
-//						rejectsInsufficientGas(),
-//						createsVanillaContractAsExpectedWithOmittedAdminKey(),
-//						childCreationsHaveExpectedKeysWithOmittedAdminKey(),
-						canCallPendingContractSafely(),
-=======
 						createEmptyConstructor(),
 						insufficientPayerBalanceUponCreation(),
 						rejectsInvalidMemo(),
@@ -113,8 +97,8 @@
 						rejectsInsufficientGas(),
 						createsVanillaContractAsExpectedWithOmittedAdminKey(),
 						childCreationsHaveExpectedKeysWithOmittedAdminKey(),
-						cannotCreateTooLargeContract()
->>>>>>> 577fded4
+						cannotCreateTooLargeContract(),
+						canCallPendingContractSafely(),
 				}
 		);
 	}
