package com.hedera.services.bdd.suites.misc;

/*-
 * ‌
 * Hedera Services Test Clients
 * ​
 * Copyright (C) 2018 - 2020 Hedera Hashgraph, LLC
 * ​
 * Licensed under the Apache License, Version 2.0 (the "License");
 * you may not use this file except in compliance with the License.
 * You may obtain a copy of the License at
 *
 *      http://www.apache.org/licenses/LICENSE-2.0
 *
 * Unless required by applicable law or agreed to in writing, software
 * distributed under the License is distributed on an "AS IS" BASIS,
 * WITHOUT WARRANTIES OR CONDITIONS OF ANY KIND, either express or implied.
 * See the License for the specific language governing permissions and
 * limitations under the License.
 * ‍
 */

import com.hedera.services.bdd.spec.HapiApiSpec;
import com.hedera.services.bdd.spec.HapiPropertySource;
import com.hedera.services.bdd.spec.HapiSpecOperation;
import com.hedera.services.bdd.spec.infrastructure.OpProvider;
import com.hedera.services.bdd.spec.infrastructure.meta.ContractResources;
import com.hedera.services.bdd.suites.HapiApiSuite;
import org.apache.logging.log4j.LogManager;
import org.apache.logging.log4j.Logger;

import java.math.BigInteger;
import java.util.List;
import java.util.Optional;
import java.util.concurrent.TimeUnit;
import java.util.concurrent.atomic.AtomicInteger;
import java.util.concurrent.atomic.AtomicLong;
import java.util.concurrent.atomic.AtomicReference;
import java.util.function.Consumer;
import java.util.function.Function;

import static com.hedera.services.bdd.spec.HapiApiSpec.defaultHapiSpec;
import static com.hedera.services.bdd.spec.assertions.AssertUtils.inOrder;
import static com.hedera.services.bdd.spec.assertions.ContractFnResultAsserts.isLiteralResult;
import static com.hedera.services.bdd.spec.assertions.ContractFnResultAsserts.resultWith;
import static com.hedera.services.bdd.spec.assertions.TransactionRecordAsserts.recordWith;
import static com.hedera.services.bdd.spec.queries.QueryVerbs.contractCallLocal;
import static com.hedera.services.bdd.spec.queries.QueryVerbs.getAccountRecords;
import static com.hedera.services.bdd.spec.queries.QueryVerbs.getContractBytecode;
import static com.hedera.services.bdd.spec.queries.QueryVerbs.getContractInfo;
import static com.hedera.services.bdd.spec.transactions.TxnVerbs.contractCall;
import static com.hedera.services.bdd.spec.transactions.TxnVerbs.contractCreate;
import static com.hedera.services.bdd.spec.transactions.TxnVerbs.fileCreate;
import static com.hedera.services.bdd.spec.utilops.UtilVerbs.runWithProvider;
import static com.hedera.services.bdd.spec.utilops.UtilVerbs.withOpContext;
import static java.util.concurrent.TimeUnit.SECONDS;

public class ContractQueriesStressTests extends HapiApiSuite {
	private static final Logger log = LogManager.getLogger(ContractQueriesStressTests.class);

<<<<<<< HEAD
	final String PATH_TO_CHILD_STORAGE_BYTECODE = "src/main/resource/contract/bytecodes/ChildStorage.bin";

	private static final String GET_MY_VALUE_ABI =
			"{\"constant\":true," +
					"\"inputs\":[],\"name\":\"getMyValue\"," +
					"\"outputs\":[{\"internalType\":\"uint256\",\"name\":\"_get\",\"type\":\"uint256\"}]," +
					"\"payable\":false,\"stateMutability\":\"view\",\"type\":\"function\"}\n";
	private static final String SET_ZERO_READ_ONE_ABI =
			"{\"constant\":false," +
					"\"inputs\":[{\"internalType\":\"uint256\",\"name\":\"_value\",\"type\":\"uint256\"}]," +
					"\"name\":\"setZeroReadOne\"," +
					"\"outputs\":[{\"internalType\":\"uint256\",\"name\":\"_getOne\",\"type\":\"uint256\"}]," +
					"\"payable\":false,\"stateMutability\":\"nonpayable\",\"type\":\"function\"}\n";
	private static final String GROW_CHILD_ABI =
			"{\"constant\":false," +
					"\"inputs\":[{\"internalType\":\"uint256\",\"name\":\"_childId\",\"type\":\"uint256\"}," +
					"{\"internalType\":\"uint256\",\"name\":\"_howManyKB\",\"type\":\"uint256\"}," +
					"{\"internalType\":\"uint256\",\"name\":\"_value\",\"type\":\"uint256\"}]," +
					"\"name\":\"growChild\"," +
					"\"outputs\":[]," +
					"\"payable\":false,\"stateMutability\":\"nonpayable\",\"type\":\"function\"}\n";

=======
>>>>>>> acc3461a
	private AtomicLong duration = new AtomicLong(30);
	private AtomicReference<TimeUnit> unit = new AtomicReference<>(SECONDS);
	private AtomicInteger maxOpsPerSec = new AtomicInteger(100);

	public static void main(String... args) {
		new ContractQueriesStressTests().runSuiteSync();
	}

	@Override
	protected List<HapiApiSpec> getSpecsInSuite() {
		return List.of(
				new HapiApiSpec[] {
						contractCallLocalStress(),
						getContractRecordsStress(),
						getContractBytecodeStress(),
						getContractInfoStress(),
				}
		);
	}

	private HapiApiSpec getContractInfoStress() {
		return defaultHapiSpec("GetContractInfoStress")
				.given().when().then(
						withOpContext((spec, opLog) -> configureFromCi(spec)),
						runWithProvider(getContractInfoFactory())
								.lasting(duration::get, unit::get)
								.maxOpsPerSec(maxOpsPerSec::get)
				);
	}

	private HapiApiSpec getContractBytecodeStress() {
		return defaultHapiSpec("GetAccountRecordsStress")
				.given().when().then(
						withOpContext((spec, opLog) -> configureFromCi(spec)),
						runWithProvider(getContractBytecodeFactory())
								.lasting(duration::get, unit::get)
								.maxOpsPerSec(maxOpsPerSec::get)
				);
	}

	private HapiApiSpec contractCallLocalStress() {
		return defaultHapiSpec("ContractCallLocalStress")
				.given().when().then(
						withOpContext((spec, opLog) -> configureFromCi(spec)),
						runWithProvider(contractCallLocalFactory())
								.lasting(duration::get, unit::get)
								.maxOpsPerSec(maxOpsPerSec::get)
				);
	}

	private HapiApiSpec getContractRecordsStress() {
		return defaultHapiSpec("GetContractRecordsStress")
				.given().when().then(
						withOpContext((spec, opLog) -> configureFromCi(spec)),
						runWithProvider(getContractRecordsFactory())
								.lasting(duration::get, unit::get)
								.maxOpsPerSec(maxOpsPerSec::get)
				);
	}

	private Function<HapiApiSpec, OpProvider> getContractRecordsFactory() {
		return spec -> new OpProvider() {
			@Override
			public List<HapiSpecOperation> suggestedInitializers() {
				return List.of(
						fileCreate("bytecode").path(ContractResources.CHILD_STORAGE_BYTECODE_PATH),
						contractCreate("childStorage").bytecode("bytecode"),
						contractCall( "childStorage", ContractResources.GROW_CHILD_ABI, 0, 1, 1),
						contractCall( "childStorage", ContractResources.GROW_CHILD_ABI, 1, 1, 3),
						contractCall( "childStorage", ContractResources.SET_ZERO_READ_ONE_ABI, 23).via("first"),
						contractCall( "childStorage", ContractResources.SET_ZERO_READ_ONE_ABI, 23).via("second"),
						contractCall( "childStorage", ContractResources.SET_ZERO_READ_ONE_ABI, 23).via("third")
				);
			}

			@Override
			public Optional<HapiSpecOperation> get() {
				return Optional.of(getAccountRecords("somebody")
						.has(inOrder(
								recordWith().txnId("first"),
								recordWith().txnId("second"),
								recordWith().txnId("third")))
						.noLogging());
			}
		};
	}

	private Function<HapiApiSpec, OpProvider> getContractInfoFactory() {
		return spec -> new OpProvider() {
			@Override
			public List<HapiSpecOperation> suggestedInitializers() {
				return List.of(
						fileCreate("bytecode").path(ContractResources.CHILD_STORAGE_BYTECODE_PATH),
						contractCreate("childStorage").bytecode("bytecode")
				);
			}

			@Override
			public Optional<HapiSpecOperation> get() {
				return Optional.of(getContractInfo("childStorage").noLogging());
			}
		};
	}

	private Function<HapiApiSpec, OpProvider> getContractBytecodeFactory() {
		return spec -> new OpProvider() {
			@Override
			public List<HapiSpecOperation> suggestedInitializers() {
				return List.of(
						fileCreate("bytecode").path(ContractResources.CHILD_STORAGE_BYTECODE_PATH),
						contractCreate("childStorage").bytecode("bytecode")
				);
			}

			@Override
			public Optional<HapiSpecOperation> get() {
				return Optional.of(getContractBytecode("childStorage").noLogging());
			}
		};
	}

	private Function<HapiApiSpec, OpProvider> contractCallLocalFactory() {
		return spec -> new OpProvider() {
			@Override
			public List<HapiSpecOperation> suggestedInitializers() {
				return List.of(
						fileCreate("bytecode").path(ContractResources.CHILD_STORAGE_BYTECODE_PATH),
						contractCreate("childStorage").bytecode("bytecode")
				);
			}

			@Override
			public Optional<HapiSpecOperation> get() {
				var op = contractCallLocal("childStorage", ContractResources.GET_MY_VALUE_ABI)
						.noLogging()
						.has(resultWith().resultThruAbi(
								ContractResources.GET_MY_VALUE_ABI,
								isLiteralResult(new Object[] { BigInteger.valueOf(73) })));
				return Optional.of(op);
			}
		};
	}

	private void configureFromCi(HapiApiSpec spec) {
		HapiPropertySource ciProps = spec.setup().ciPropertiesMap();
		configure("duration", duration::set, ciProps, ciProps::getLong);
		configure("unit", unit::set, ciProps, ciProps::getTimeUnit);
		configure("maxOpsPerSec", maxOpsPerSec::set, ciProps, ciProps::getInteger);
	}

	private <T> void configure(
			String name,
			Consumer<T> configurer,
			HapiPropertySource ciProps,
			Function<String, T> getter
	) {
		if (ciProps.has(name)) {
			configurer.accept(getter.apply(name));
		}
	}

	@Override
	protected Logger getResultsLogger() {
		return log;
	}
}<|MERGE_RESOLUTION|>--- conflicted
+++ resolved
@@ -58,31 +58,6 @@
 public class ContractQueriesStressTests extends HapiApiSuite {
 	private static final Logger log = LogManager.getLogger(ContractQueriesStressTests.class);
 
-<<<<<<< HEAD
-	final String PATH_TO_CHILD_STORAGE_BYTECODE = "src/main/resource/contract/bytecodes/ChildStorage.bin";
-
-	private static final String GET_MY_VALUE_ABI =
-			"{\"constant\":true," +
-					"\"inputs\":[],\"name\":\"getMyValue\"," +
-					"\"outputs\":[{\"internalType\":\"uint256\",\"name\":\"_get\",\"type\":\"uint256\"}]," +
-					"\"payable\":false,\"stateMutability\":\"view\",\"type\":\"function\"}\n";
-	private static final String SET_ZERO_READ_ONE_ABI =
-			"{\"constant\":false," +
-					"\"inputs\":[{\"internalType\":\"uint256\",\"name\":\"_value\",\"type\":\"uint256\"}]," +
-					"\"name\":\"setZeroReadOne\"," +
-					"\"outputs\":[{\"internalType\":\"uint256\",\"name\":\"_getOne\",\"type\":\"uint256\"}]," +
-					"\"payable\":false,\"stateMutability\":\"nonpayable\",\"type\":\"function\"}\n";
-	private static final String GROW_CHILD_ABI =
-			"{\"constant\":false," +
-					"\"inputs\":[{\"internalType\":\"uint256\",\"name\":\"_childId\",\"type\":\"uint256\"}," +
-					"{\"internalType\":\"uint256\",\"name\":\"_howManyKB\",\"type\":\"uint256\"}," +
-					"{\"internalType\":\"uint256\",\"name\":\"_value\",\"type\":\"uint256\"}]," +
-					"\"name\":\"growChild\"," +
-					"\"outputs\":[]," +
-					"\"payable\":false,\"stateMutability\":\"nonpayable\",\"type\":\"function\"}\n";
-
-=======
->>>>>>> acc3461a
 	private AtomicLong duration = new AtomicLong(30);
 	private AtomicReference<TimeUnit> unit = new AtomicReference<>(SECONDS);
 	private AtomicInteger maxOpsPerSec = new AtomicInteger(100);
