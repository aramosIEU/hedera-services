package com.hedera.services.bdd.suites.token;

/*-
 * ‌
 * Hedera Services Test Clients
 * ​
 * Copyright (C) 2018 - 2020 Hedera Hashgraph, LLC
 * ​
 * Licensed under the Apache License, Version 2.0 (the "License");
 * you may not use this file except in compliance with the License.
 * You may obtain a copy of the License at
 *
 *      http://www.apache.org/licenses/LICENSE-2.0
 *
 * Unless required by applicable law or agreed to in writing, software
 * distributed under the License is distributed on an "AS IS" BASIS,
 * WITHOUT WARRANTIES OR CONDITIONS OF ANY KIND, either express or implied.
 * See the License for the specific language governing permissions and
 * limitations under the License.
 * ‍
 */

import com.hedera.services.bdd.spec.HapiApiSpec;
import com.hedera.services.bdd.spec.transactions.TxnUtils;
import com.hedera.services.bdd.suites.HapiApiSuite;
import org.apache.logging.log4j.LogManager;
import org.apache.logging.log4j.Logger;

import java.util.List;
import java.util.Map;

import static com.hedera.services.bdd.spec.HapiApiSpec.defaultHapiSpec;
import static com.hedera.services.bdd.spec.queries.QueryVerbs.getAccountBalance;
import static com.hedera.services.bdd.spec.queries.QueryVerbs.getTokenInfo;
import static com.hedera.services.bdd.spec.transactions.TxnVerbs.cryptoCreate;
import static com.hedera.services.bdd.spec.transactions.TxnVerbs.fileUpdate;
import static com.hedera.services.bdd.spec.transactions.TxnVerbs.tokenCreate;
import static com.hedera.services.bdd.spec.utilops.UtilVerbs.newKeyNamed;
import static com.hederahashgraph.api.proto.java.ResponseCodeEnum.*;

public class TokenCreateSpecs extends HapiApiSuite {
	private static final Logger log = LogManager.getLogger(TokenCreateSpecs.class);

	private static String TOKEN_TREASURY = "treasury";
	private static final int MAX_NAME_LENGTH = 100;

	public static void main(String... args) {
		new TokenCreateSpecs().runSuiteSync();
	}

	@Override
	protected List<HapiApiSpec> getSpecsInSuite() {
		return List.of(new HapiApiSpec[] {
						creationValidatesSymbol(),
						treasuryHasCorrectBalance(),
						creationRequiresAppropriateSigs(),
						initialSupplyMustBeSane(),
						numAccountsAllowedIsDynamic(),
						creationYieldsExpectedToken(),
						creationSetsExpectedName(),
						creationValidatesName(),
						creationRequiresAppropriateSigs(),
						autoRenewValidationWorks(),
				}
		);
	}

	public HapiApiSpec autoRenewValidationWorks() {
		return defaultHapiSpec("AutoRenewValidationWorks")
				.given(
						cryptoCreate("autoRenew")
				).when(
						tokenCreate("primary")
								.signedBy(GENESIS)
								.autoRenewAccount("1.2.3")
								.hasKnownStatus(INVALID_AUTORENEW_ACCOUNT),
						tokenCreate("primary")
								.autoRenewAccount("autoRenew")
								.autoRenewPeriod(Long.MAX_VALUE)
								.hasKnownStatus(INVALID_RENEWAL_PERIOD),
						tokenCreate("primary")
								.signedBy(GENESIS)
								.autoRenewAccount("autoRenew")
								.hasKnownStatus(INVALID_SIGNATURE),
						tokenCreate("primary")
								.autoRenewAccount("autoRenew")
				).then(
						getTokenInfo("primary")
								.logged()
				);
	}

	public HapiApiSpec creationYieldsExpectedToken() {
		return defaultHapiSpec("CreationYieldsExpectedToken")
				.given(
						cryptoCreate("payer").balance(A_HUNDRED_HBARS),
						cryptoCreate(TOKEN_TREASURY),
						newKeyNamed("freeze")
				).when(
						tokenCreate("primary")
								.initialSupply(123)
								.decimals(4)
								.freezeDefault(true)
								.freezeKey("freeze")
								.treasury(TOKEN_TREASURY)
				).then(
						getTokenInfo("primary")
								.logged()
								.hasRegisteredId("primary")
				);
	}

	public HapiApiSpec creationSetsExpectedName() {
		String saltedName = salted("primary");
		return defaultHapiSpec("CreationSetsExpectedName")
				.given(
						cryptoCreate("payer").balance(A_HUNDRED_HBARS),
						cryptoCreate(TOKEN_TREASURY)
				).when(
						tokenCreate("primary")
								.name(saltedName)
								.treasury(TOKEN_TREASURY)
				).then(
						getTokenInfo("primary")
								.logged()
								.hasRegisteredId("primary")
								.hasName(saltedName)
				);
	}


	public HapiApiSpec creationValidatesName() {
		String longName = "a".repeat(MAX_NAME_LENGTH + 1);
		return defaultHapiSpec("CreationValidatesName")
				.given(
						cryptoCreate("payer").balance(A_HUNDRED_HBARS),
						cryptoCreate(TOKEN_TREASURY)
				).when(
				).then(
						tokenCreate("primary")
								.name("")
								.logged()
								.hasKnownStatus(MISSING_TOKEN_NAME),
						tokenCreate("primary")
								.name(longName)
								.logged()
								.hasKnownStatus(TOKEN_NAME_TOO_LONG)
				);
	}

	public HapiApiSpec numAccountsAllowedIsDynamic() {
		final int MONOGAMOUS_NETWORK = 1;
		final int ADVENTUROUS_NETWORK = 1_000;

		return defaultHapiSpec("NumAccountsAllowedIsDynamic")
				.given(
						cryptoCreate("payer").balance(A_HUNDRED_HBARS),
						cryptoCreate(TOKEN_TREASURY)
				).when(
						fileUpdate(APP_PROPERTIES).overridingProps(Map.of(
								"tokens.maxPerAccount", "" + MONOGAMOUS_NETWORK
						)),
						tokenCreate(salted("primary"))
								.treasury(TOKEN_TREASURY),
						tokenCreate(salted("secondary"))
								.treasury(TOKEN_TREASURY)
								.hasKnownStatus(TOKENS_PER_ACCOUNT_LIMIT_EXCEEDED)
				).then(
						fileUpdate(APP_PROPERTIES).overridingProps(Map.of(
								"tokens.maxPerAccount", "" + ADVENTUROUS_NETWORK
						)),
						tokenCreate(salted("secondary"))
								.treasury(TOKEN_TREASURY)
				);
	}

	public HapiApiSpec creationValidatesSymbol() {
		String firstToken = "FIRSTMOVER" + TxnUtils.randomUppercase(5);

		return defaultHapiSpec("CreationValidatesSymbol")
				.given(
						cryptoCreate("payer").balance(A_HUNDRED_HBARS),
						cryptoCreate(TOKEN_TREASURY)
				).when(
						tokenCreate("nonAlphanumeric")
								.payingWith("payer")
								.symbol("!")
								.hasKnownStatus(INVALID_TOKEN_SYMBOL),
						tokenCreate("missingSymbol")
								.payingWith("payer")
								.symbol("")
								.hasKnownStatus(MISSING_TOKEN_SYMBOL),
						tokenCreate("whiteSpaces")
								.payingWith("payer")
								.symbol(" ")
								.hasKnownStatus(INVALID_TOKEN_SYMBOL),
						tokenCreate("tooLong")
								.payingWith("payer")
								.symbol("ABCDEZABCDEZABCDEZABCDEZABCDEZABCDEZ")
								.hasKnownStatus(TOKEN_SYMBOL_TOO_LONG),
						tokenCreate("firstMoverAdvantage")
								.symbol(firstToken)
								.payingWith("payer")
				).then();
	}

	public HapiApiSpec creationRequiresAppropriateSigs() {
		return defaultHapiSpec("CreationRequiresAppropriateSigs")
				.given(
						cryptoCreate("payer").balance(A_HUNDRED_HBARS),
						cryptoCreate(TOKEN_TREASURY),
						newKeyNamed("adminKey")
				).when().then(
						tokenCreate("shouldntWork")
								.treasury(TOKEN_TREASURY)
								.payingWith("payer")
								.adminKey("adminKey")
								.signedBy("payer")
								.hasKnownStatus(INVALID_SIGNATURE),
						/* treasury must sign */
						tokenCreate("shouldntWorkEither")
								.treasury(TOKEN_TREASURY)
								.payingWith("payer")
								.adminKey("adminKey")
								.signedBy("payer", "adminKey")
								.hasKnownStatus(INVALID_SIGNATURE)
				);
	}

	public HapiApiSpec initialSupplyMustBeSane() {
		return defaultHapiSpec("InitialSupplyMustBeSane")
				.given(
						cryptoCreate("payer").balance(A_HUNDRED_HBARS)
				).when(
				).then(
						tokenCreate("sinking")
								.payingWith("payer")
								.initialSupply(-1L)
<<<<<<< HEAD
								.hasKnownStatus(INVALID_INITIAL_SUPPLY),
=======
								.hasKnownStatus(INVALID_TOKEN_INITIAL_SUPPLY),
>>>>>>> 2e4284e8
						tokenCreate("bad decimals")
								.payingWith("payer")
								.decimals(-1)
								.hasKnownStatus(INVALID_TOKEN_DECIMALS),
						tokenCreate("bad decimals")
								.payingWith("payer")
								.decimals(1 << 31)
								.hasKnownStatus(INVALID_TOKEN_DECIMALS),
						tokenCreate("bad initial supply")
								.payingWith("payer")
								.initialSupply(1L << 63)
<<<<<<< HEAD
								.hasKnownStatus(INVALID_INITIAL_SUPPLY)
=======
								.hasKnownStatus(INVALID_TOKEN_INITIAL_SUPPLY)
>>>>>>> 2e4284e8
				);
	}

	public HapiApiSpec treasuryHasCorrectBalance() {
		String token = salted("myToken");

		int decimals = 1;
		long initialSupply = 100_000;

		return defaultHapiSpec("TreasuryHasCorrectBalance")
				.given(
						cryptoCreate("payer").balance(A_HUNDRED_HBARS),
						cryptoCreate(TOKEN_TREASURY).balance(A_HUNDRED_HBARS)
				).when(
						tokenCreate(token)
								.treasury(TOKEN_TREASURY)
								.decimals(decimals)
								.initialSupply(initialSupply)
								.payingWith("payer")
				).then(
						getAccountBalance(TOKEN_TREASURY)
								.hasTinyBars(A_HUNDRED_HBARS)
								.hasTokenBalance(token, initialSupply)
				);
	}

	@Override
	protected Logger getResultsLogger() {
		return log;
	}
}<|MERGE_RESOLUTION|>--- conflicted
+++ resolved
@@ -236,11 +236,7 @@
 						tokenCreate("sinking")
 								.payingWith("payer")
 								.initialSupply(-1L)
-<<<<<<< HEAD
-								.hasKnownStatus(INVALID_INITIAL_SUPPLY),
-=======
 								.hasKnownStatus(INVALID_TOKEN_INITIAL_SUPPLY),
->>>>>>> 2e4284e8
 						tokenCreate("bad decimals")
 								.payingWith("payer")
 								.decimals(-1)
@@ -252,11 +248,7 @@
 						tokenCreate("bad initial supply")
 								.payingWith("payer")
 								.initialSupply(1L << 63)
-<<<<<<< HEAD
-								.hasKnownStatus(INVALID_INITIAL_SUPPLY)
-=======
 								.hasKnownStatus(INVALID_TOKEN_INITIAL_SUPPLY)
->>>>>>> 2e4284e8
 				);
 	}
 
