--- conflicted
+++ resolved
@@ -135,21 +135,10 @@
 
   }
 
-<<<<<<< HEAD
-  private Transaction createQueryHeaderTransfer(AccountID payer, long transferAmt)
-      throws Exception {
-    Timestamp timestamp = RequestBuilder
-        .getTimestamp(Instant.now(Clock.systemUTC()).minusSeconds(13));
-    Duration transactionDuration = RequestBuilder.getDuration(30);
-    
-    Transaction transferTx = TestHelper.createTransfer(payer, accountKeys.get(payer).get(0),
-=======
   private Transaction createQueryHeaderTransfer(AccountID payer, long transferAmt) {
     return TestHelper.createTransfer(payer, accountKeys.get(payer).get(0),
->>>>>>> 37eb829c
         nodeAccount, payer,
         accountKeys.get(payer).get(0), nodeAccount, transferAmt);
-
   }
 
   private AccountID createAccount(KeyPair keyPair, AccountID payerAccount, long initialBalance)
