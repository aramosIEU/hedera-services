--- conflicted
+++ resolved
@@ -60,19 +60,6 @@
    * Signature algorithm
    */
   static final String ECDSA_SIGNATURE_ALGORITHM = "SHA384withECDSA";
-<<<<<<< HEAD
-=======
-  public enum SIGNATURE_FORMAT_ENUM {
-    SignatureList,SignatureMap,Random
-  }
-  public static SIGNATURE_FORMAT_ENUM SIGNATURE_FORMAT = SIGNATURE_FORMAT_ENUM.SignatureMap;
-
-  public enum TX_BODY_FORMAT_ENUM {
-    Body,BodyBytes,Random
-  }
-  public static TX_BODY_FORMAT_ENUM TX_BODY_FORMAT = TX_BODY_FORMAT_ENUM.BodyBytes;
-  private static final Random rand = new Random();
->>>>>>> 37eb829c
 
   /**
    * Generates ED25519 or ECDSA signature depending on the type of private key provided.
@@ -117,7 +104,6 @@
     return signTransaction(transaction, privKeyList, false);
   }
 
-<<<<<<< HEAD
   public static Transaction signTransaction(Transaction transaction, List<PrivateKey> privKeyList,
           boolean appendSigMap) {
     List<Key> keyList = new ArrayList<>();
@@ -133,123 +119,6 @@
       return signTransactionComplexWithSigMap(transaction, keyList, pubKey2privKeyMap, appendSigMap);
     } catch (Exception ignore) {
       ignore.printStackTrace();
-=======
-  /**
-   * Signs transaction using SignatureList with provided private keys. The generated signatures are contained in a
-   * Signature object of type SignatureList. This Signature object becomes the single element in the
-   * signature list for the transaction.
-   *
-   * @param transaction transaction to be singed
-   * @param privKeysList private key list for signing
-   * @return transaction with signatures
-   */
-  public static Transaction signTransactionNew(Transaction transaction,
-      List<List<PrivateKey>> privKeysList) {
-    Transaction rv = null;
-
-    byte[] bodyBytes;
-    if(transaction.hasBody()) {
-    	bodyBytes = transaction.getBody().toByteArray();
-    }else {
-    	bodyBytes = transaction.getBodyBytes().toByteArray();
-    }
-    Builder allSigsBuilder = SignatureList.newBuilder();
-
-    for (List<PrivateKey> privKeyList : privKeysList) {
-      List<Signature> sigs = new ArrayList<>();
-      for (PrivateKey priv : privKeyList) {
-        com.hederahashgraph.api.proto.java.Signature.Builder sigBuilder = Signature.newBuilder();
-        ByteString sigBytes = signBytes(bodyBytes, priv);
-        if (priv instanceof EdDSAPrivateKey) {
-          sigBuilder.setEd25519(sigBytes);
-        } else {
-          sigBuilder.setECDSA384(sigBytes);
-        }
-
-        Signature sig = sigBuilder.build();
-        sigs.add(sig);
-      }
-
-      Signature sigEntry = null;
-      sigEntry = Signature.newBuilder()
-          .setSignatureList(SignatureList.newBuilder().addAllSigs(sigs)).build();
-
-      allSigsBuilder.addSigs(sigEntry);
-    }
-    SignatureList sigs = allSigsBuilder.build();
-    if(transaction.hasBody()) {
-      rv = Transaction.newBuilder().setBody(transaction.getBody()).setSigs(sigs).build();
-    } else {
-      rv = Transaction.newBuilder().setBodyBytes(transaction.getBodyBytes()).setSigs(sigs).build();
-    }
-    return rv;
-  }
-
-  /**
-   * Signs transaction with provided key and public to private key map. The generated signatures are
-   * contained in a Signature object of type SignatureList. This Signature object becomes the single
-   * element in the signature list for the transaction.
-   *
-   * @param transaction transaction to be singed
-   * @param keys complex keys for signing
-   * @param pubKey2privKeyMap
-   * @return transaction with signatures
-   */
-  public static Transaction signTransactionComplex(Transaction transaction, List<Key> keys,
-      Map<String, PrivateKey> pubKey2privKeyMap) throws Exception {
-    if(SIGNATURE_FORMAT_ENUM.SignatureMap.equals(SIGNATURE_FORMAT)) {
-      return signTransactionComplexWithSigMap(transaction, keys, pubKey2privKeyMap);
-    } else if(SIGNATURE_FORMAT_ENUM.Random.equals(SIGNATURE_FORMAT)) {
-      int coin = rand.nextInt(2);
-      if(coin == 0) {
-        return signTransactionComplexWithSigMap(transaction, keys, pubKey2privKeyMap);
-      }
-    }
-    
-    Transaction rv = null;
-    byte[] bodyBytes;
-    if(transaction.hasBody()) {
-      bodyBytes = transaction.getBody().toByteArray();
-    } else {
-      bodyBytes = transaction.getBodyBytes().toByteArray();
-    }
-    
-    List<Signature> sigs = new ArrayList<>();
-    for (Key key : keys) {
-      Signature sig = KeyExpansion.sign(key, bodyBytes, pubKey2privKeyMap, 1);
-      sigs.add(sig);
-    }
-    SignatureList sigsList = SignatureList.newBuilder().addAllSigs(sigs).build();
-
-    if(transaction.hasBody()) {
-      if(TX_BODY_FORMAT_ENUM.Body.equals(TX_BODY_FORMAT)) {
-        rv = Transaction.newBuilder().setBody(transaction.getBody()).setSigs(sigsList).build();
-      } else if(TX_BODY_FORMAT_ENUM.BodyBytes.equals(TX_BODY_FORMAT)) {
-        rv = Transaction.newBuilder().setBodyBytes(ByteString.copyFrom(bodyBytes)).setSigs(sigsList).build();
-      } else {//random
-        int coin = rand.nextInt(2);
-        if(coin == 0) {
-          rv = Transaction.newBuilder().setBody(transaction.getBody()).setSigs(sigsList).build();
-        } else {
-          rv = Transaction.newBuilder().setBodyBytes(ByteString.copyFrom(bodyBytes)).setSigs(sigsList).build();
-        }
-      }
-    } else {// tx has bodybytes
-      if(TX_BODY_FORMAT_ENUM.Body.equals(TX_BODY_FORMAT)) {
-        TransactionBody reconstructedBody = TransactionBody.parseFrom(bodyBytes);
-        rv = Transaction.newBuilder().setBody(reconstructedBody).setSigs(sigsList).build();
-      } else if(TX_BODY_FORMAT_ENUM.BodyBytes.equals(TX_BODY_FORMAT)) {
-        rv = Transaction.newBuilder().setBodyBytes(ByteString.copyFrom(bodyBytes)).setSigs(sigsList).build();
-      } else {//random
-        int coin = rand.nextInt(2);
-        if(coin == 0) {
-          TransactionBody reconstructedBody = TransactionBody.parseFrom(bodyBytes);
-          rv = Transaction.newBuilder().setBody(reconstructedBody).setSigs(sigsList).build();
-        } else {
-          rv = Transaction.newBuilder().setBodyBytes(ByteString.copyFrom(bodyBytes)).setSigs(sigsList).build();
-        }
-      }
->>>>>>> 37eb829c
     }
     return transaction;
   }
@@ -265,7 +134,6 @@
    */
   public static Transaction signTransactionComplexWithSigMap(TransactionOrBuilder transaction, List<Key> keys,
       Map<String, PrivateKey> pubKey2privKeyMap) throws Exception {
-<<<<<<< HEAD
     return signTransactionComplexWithSigMap(transaction, keys, pubKey2privKeyMap, false);
   }
 
@@ -280,21 +148,6 @@
       SignatureMap currentSigMap = CommonUtils.extractSignatureMapOrUseDefault(transaction);
       SignatureMap sigMapToSet = currentSigMap.toBuilder().addAllSigPair(sigsMap.getSigPairList()).build();
       return builder.setSigMap(sigMapToSet).build();
-=======
-    Transaction rv = null;
-    byte[] bodyBytes;
-    if(transaction.hasBody()) {
-      bodyBytes = transaction.getBody().toByteArray();
-    } else {
-      bodyBytes = transaction.getBodyBytes().toByteArray();
-    }
-    
-    SignatureMap sigsMap = signAsSignatureMap(bodyBytes, keys, pubKey2privKeyMap);
-    if(transaction.hasBody()) {
-      rv = Transaction.newBuilder().setBody(transaction.getBody()).setSigMap(sigsMap).build();
-    } else {
-      rv = Transaction.newBuilder().setBodyBytes(transaction.getBodyBytes()).setSigMap(sigsMap).build();
->>>>>>> 37eb829c
     }
 
     return builder.setSigMap(sigsMap).build();
@@ -338,16 +191,10 @@
    * @return found minimum prefix length
    */
   private static int findMinPrefixLength(Set<Key> keys) {
-<<<<<<< HEAD
-    if(keys.size() == 1)
+    if (keys.size() == 1) {
       return 1;
-    
-=======
-    if(keys.size() == 1) {
-      return 0;
-    }
-
->>>>>>> 37eb829c
+    }
+
     int rv = 0;
     int numKeys = keys.size();
     //convert set to list of key hex strings
@@ -392,7 +239,6 @@
    */
     public static Transaction signTransactionNewWithSignatureMap(Transaction transaction,
         List<List<PrivateKey>> privKeysList, List<List<PublicKey>> pubKeysList) throws Exception {
-<<<<<<< HEAD
       byte[] bodyBytes = CommonUtils.extractTransactionBodyBytes(transaction);
 
       if(pubKeysList.size() != privKeysList.size()) {
@@ -409,58 +255,10 @@
           SignaturePair sig = signAsSignaturePair(pubKey, privKey, bodyBytes);
           pairs.add(sig);
         }
-=======
-      Transaction rv = null;
-  
-      byte[] bodyBytes;
-      if(transaction.hasBody()) {
-        bodyBytes = transaction.getBody().toByteArray();
-      } else {
-        bodyBytes = transaction.getBodyBytes().toByteArray();
-      }
-
-      if(pubKeysList.size() != privKeysList.size()) {
-        throw new Exception("public and private keys size mismtach! pubKeysList size = " +
-                pubKeysList.size() +
-                ", privKeysList size = " +
-                privKeysList.size());
->>>>>>> 37eb829c
-      }
-
-      final List<SignaturePair> pairs = buildSignaturePairs(privKeysList, pubKeysList, bodyBytes);
-
+      }
       SignatureMap sigsMap = SignatureMap.newBuilder().addAllSigPair(pairs).build();
-<<<<<<< HEAD
       return transaction.toBuilder().setSigMap(sigsMap).build();
-=======
-      if(transaction.hasBody()) {
-        rv = Transaction.newBuilder().setBody(transaction.getBody()).setSigMap(sigsMap).build();
-      }else {
-        rv = Transaction.newBuilder().setBodyBytes(transaction.getBodyBytes()).setSigMap(sigsMap).build();
-      }
-      return rv;
->>>>>>> 37eb829c
-    }
-
-  private static List<SignaturePair> buildSignaturePairs(final List<List<PrivateKey>> privKeysList,
-          final List<List<PublicKey>> pubKeysList,
-          final byte[] bodyBytes) throws DecoderException, SignatureException, NoSuchAlgorithmException,
-          InvalidKeyException, UnsupportedEncodingException {
-    final List<SignaturePair> pairs = new ArrayList<>();
-
-    for (int index = 0; index < privKeysList.size(); index++) {
-      List<PrivateKey> privKeyList = privKeysList.get(index);
-      List<PublicKey> pubKeyList = pubKeysList.get(index);
-      for(final PrivateKey privKey : privKeyList) {
-        for(final PublicKey pubKey : pubKeyList) {
-          final SignaturePair sig = signAsSignaturePair(pubKey, privKey, bodyBytes);
-          pairs.add(sig);
-        }
-      }
-    }
-
-    return pairs;
-  }
+    }
 
   private static SignaturePair signAsSignaturePair(PublicKey pubKey, PrivateKey privKey,
       byte[] bodyBytes) throws InvalidKeyException, NoSuchAlgorithmException, UnsupportedEncodingException, SignatureException, DecoderException {
