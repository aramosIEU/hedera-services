--- conflicted
+++ resolved
@@ -39,11 +39,7 @@
 message TokenInfo {
     TokenID tokenId = 1; // ID of the token instance
     string name = 2; // The unique name of the token. It is a string of ASCII only characters
-<<<<<<< HEAD
-    string symbol = 3; // The unique symbol of the token. It is a UTF-8 alphanumeric string
-=======
     string symbol = 3; // The unique symbol of the token. It is a UTF-8 capitalized alphabetical string
->>>>>>> b0d9297d
     uint32 decimals = 4; // The number of decimal places a token is divisible by
     uint64 totalSupply = 5; // The total supply of tokens that are currently in circulation
     AccountID treasury = 6; // The ID of the account which is set as Treasury
