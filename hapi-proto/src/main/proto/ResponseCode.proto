--- conflicted
+++ resolved
@@ -213,15 +213,11 @@
   EMPTY_TOKEN_TRANSFER_BODY = 199; // TokenTransfersTransactionBody has no TokenTransferList
   EMPTY_TOKEN_TRANSFER_ACCOUNT_AMOUNTS = 200; // TokenTransfersTransactionBody has a TokenTransferList with no AccountAmounts
 
-<<<<<<< HEAD
   INVALID_SCHEDULE_ID = 201; // The Scheduled entity does not exist
   SCHEDULE_IS_IMMUTABLE = 202; // The Scheduled entity cannot be modified. Admin key not set
   SCHEDULE_WAS_DELETED = 203; // The Scheduled entity was already deleted
-=======
-  INVALID_SCHEDULE_ID = 201; // The scheduled transaction entity is invalid or does not exist
-  INVALID_SCHEDULE_THRESHOLD = 202; // The scheduled transaction entity's threshold for execution is bigger than provided signatures
-  EMPTY_SIGNERS_LIST = 203; // No signers have been passed with the scheduled transaction entity
-  EMPTY_SIGNATURES = 204; // No signers have been passed with the scheduled transaction entity
-  INVALID_EXECUTION_TIMESTAMP = 205; // The scheduled transaction entity has an invalid execution timestamp
->>>>>>> ac60c736
+  INVALID_SCHEDULE_THRESHOLD = 204; // The scheduled transaction entity's threshold for execution is bigger than provided signatures
+  EMPTY_SIGNERS_LIST = 205; // No signers have been passed with the scheduled transaction entity
+  EMPTY_SIGNATURES = 206; // No signers have been passed with the scheduled transaction entity
+  INVALID_EXECUTION_TIMESTAMP = 207; // The scheduled transaction entity has an invalid execution timestamp
 }