package com.hedera.services.fees.calculation.consensus.txns;

/*-
 * ‌
 * Hedera Services Node
 * ​
 * Copyright (C) 2018 - 2021 Hedera Hashgraph, LLC
 * ​
 * Licensed under the Apache License, Version 2.0 (the "License");
 * you may not use this file except in compliance with the License.
 * You may obtain a copy of the License at
 *
 *      http://www.apache.org/licenses/LICENSE-2.0
 *
 * Unless required by applicable law or agreed to in writing, software
 * distributed under the License is distributed on an "AS IS" BASIS,
 * WITHOUT WARRANTIES OR CONDITIONS OF ANY KIND, either express or implied.
 * See the License for the specific language governing permissions and
 * limitations under the License.
 * ‍
 */

import com.google.protobuf.StringValue;
import com.hedera.services.legacy.core.jproto.JEd25519Key;
import com.hedera.services.legacy.core.jproto.JKey;
import com.hedera.services.state.merkle.MerkleTopic;
import com.hedera.services.state.submerkle.EntityId;
import com.hedera.services.state.submerkle.RichInstant;
<<<<<<< HEAD
import com.hedera.services.utils.PermHashInteger;
=======
import com.hedera.services.utils.EntityNum;
import com.hedera.test.extensions.LogCaptor;
import com.hedera.test.extensions.LogCaptureExtension;
import com.hedera.test.extensions.LoggingSubject;
import com.hedera.test.extensions.LoggingTarget;
>>>>>>> 56c2f253
import com.hedera.test.utils.AccountIDConverter;
import com.hedera.test.utils.DurationConverter;
import com.hedera.test.utils.Ed25519KeyConverter;
import com.hedera.test.utils.EntityIdConverter;
import com.hedera.test.utils.IdUtils;
import com.hedera.test.utils.JEd25519KeyConverter;
import com.hedera.test.utils.RichInstantConverter;
import com.hederahashgraph.api.proto.java.AccountID;
import com.hederahashgraph.api.proto.java.ConsensusUpdateTopicTransactionBody;
import com.hederahashgraph.api.proto.java.Duration;
import com.hederahashgraph.api.proto.java.Key;
import com.hederahashgraph.api.proto.java.Timestamp;
import com.hederahashgraph.api.proto.java.TopicID;
import com.hederahashgraph.api.proto.java.TransactionBody;
import com.hederahashgraph.api.proto.java.TransactionID;
import com.hederahashgraph.exception.InvalidTxBodyException;
import com.swirlds.common.CommonUtils;
import org.apache.commons.codec.DecoderException;
import org.hamcrest.Matchers;
import org.junit.jupiter.api.BeforeEach;
import org.junit.jupiter.api.Test;
import org.junit.jupiter.api.extension.ExtendWith;
import org.junit.jupiter.params.ParameterizedTest;
import org.junit.jupiter.params.converter.ConvertWith;
import org.junit.jupiter.params.provider.CsvSource;

import javax.annotation.Nullable;
import java.util.Optional;

import static org.hamcrest.MatcherAssert.assertThat;
import static org.junit.jupiter.api.Assertions.assertEquals;
import static org.junit.jupiter.api.Assertions.assertFalse;
import static org.junit.jupiter.api.Assertions.assertThrows;
import static org.junit.jupiter.api.Assertions.assertTrue;
import static org.mockito.ArgumentMatchers.any;
import static org.mockito.BDDMockito.given;
import static org.mockito.Mockito.mock;
import static org.mockito.Mockito.mockStatic;

@ExtendWith(LogCaptureExtension.class)
class UpdateMerkleTopicResourceUsageTest extends TopicResourceUsageTestBase {
<<<<<<< HEAD
    UpdateTopicResourceUsage subject;
    String adminKeyString = "0000000000000000000000000000000000000000000000000000000000000000";
    String submitKeyString = "1111111111111111111111111111111111111111111111111111111111111111";
    String defaultMemo = "12345678";

    @BeforeEach
    void setup() throws Throwable {
        super.setup();
        subject = new UpdateTopicResourceUsage();
    }

    @Test
    void recognizesApplicableQuery() {
        // setup:
        TransactionBody updateTopicTx = TransactionBody.newBuilder()
                .setConsensusUpdateTopic(ConsensusUpdateTopicTransactionBody.newBuilder().build())
                .build();
        TransactionBody nonUpdateTopicTx = TransactionBody.newBuilder().build();

        // expect:
        assertTrue(subject.applicableTo(updateTopicTx));
        assertFalse(subject.applicableTo(nonUpdateTopicTx));
    }

    @Test
    void getFeeThrowsExceptionForBadTxBody() {
        // setup:
        TransactionBody mockTxnBody = mock(TransactionBody.class);
        given(mockTxnBody.hasConsensusUpdateTopic()).willReturn(false);

        // expect:
        Throwable exception = assertThrows(InvalidTxBodyException.class, () -> subject.usageGiven(null, sigValueObj, view));
        assertEquals("consensusUpdateTopic field not available for Fee Calculation", exception.getMessage());

        exception = assertThrows(InvalidTxBodyException.class, () -> subject.usageGiven(mockTxnBody, sigValueObj, view));
        assertEquals("consensusUpdateTopic field not available for Fee Calculation", exception.getMessage());

        given(mockTxnBody.hasConsensusUpdateTopic()).willReturn(true);
        exception = assertThrows(IllegalStateException.class, () -> subject.usageGiven(mockTxnBody, sigValueObj, null));
        assertEquals("No StateView present !!", exception.getMessage());
    }

    @Test
    void getFeeThrowsExceptionForBadKeys() throws DecoderException, IllegalArgumentException {
        // given
        TransactionBody txnBody = makeTransactionBody(topicId, defaultMemo,
                JKey.mapJKey(new JEd25519Key(CommonUtils.unhex(adminKeyString))),
                JKey.mapJKey(new JEd25519Key(CommonUtils.unhex(submitKeyString))),
                IdUtils.asAccount("0.1.2"),
                null,
                null);

        MerkleTopic merkleTopic = new MerkleTopic(defaultMemo,
                new JEd25519Key(CommonUtils.unhex(adminKeyString)),
                new JEd25519Key(CommonUtils.unhex(submitKeyString)),
                0, new EntityId(0,1,2), new RichInstant(36_000, 0));

        given(topics.get(PermHashInteger.fromTopicId(topicId))).willReturn(merkleTopic);
        MockedStatic<JKey> mockedJkey = mockStatic(JKey.class);
        mockedJkey.when(() -> JKey.mapJKey(any())).thenThrow(new DecoderException());

        // expect
        assertThrows(InvalidTxBodyException.class, () -> subject.usageGiven(txnBody, sigValueObj, view));
        mockedJkey.close();
    }

    @Test
    void updateToMissingTopic() throws DecoderException, InvalidTxBodyException {
        // given
        TransactionBody txBody = makeTransactionBody(topicId, defaultMemo,
                JKey.mapJKey(new JEd25519Key(CommonUtils.unhex(adminKeyString))),
                JKey.mapJKey(new JEd25519Key(CommonUtils.unhex(submitKeyString))),
                IdUtils.asAccount("0.1.2"),
                null,
                null);
        given(topics.get(PermHashInteger.fromTopicId(topicId))).willReturn(null);

        // when
        FeeData feeData = subject.usageGiven(txBody, sigValueObj, view);

        // then
        checkServicesFee(feeData, 0);
        checkNetworkFee(feeData, 120, 0);
        checkNodeFee(feeData, 120);

    }

    // Test to check fee values correctness for various kinds of update topic transactions.
    // txValidStartTimestamp = 0 for these tests.
    @ParameterizedTest
    @CsvSource({
            // 24(topidId) + 8(autoRenewAccount); updating value -> no extra rbs cost
            ",,,,,,,, 2000,,, 32, 0",
            // Add fields; 24(topicId) + 8(memo), 32(admin key), 32(submit key), 24(auto renew account); no change in expiration timestamp, 0 increase in rbs as no Old Admin Key making it immutable
            ", 12345678,, 0000000000000000000000000000000000000000000000000000000000000000,, 1111111111111111111111111111111111111111111111111111111111111111,, 0.1.2,, 3600_0,, 120, 0",
            // No change to fields; 24(topicId); no change in expiration timestamp, no additional rbs cost
            "12345678,, 0000000000000000000000000000000000000000000000000000000000000000,, 1111111111111111111111111111111111111111111111111111111111111111,, 0.1.2,,, 3600_0,, 24, 0",
            // No change to fields, only increase expiration time; 24(topicId) + 8(expirationTimestamp); rbs increase equal to size of set fields (memo, adminKey, autoRenewAccount)
            "12345678,, 0000000000000000000000000000000000000000000000000000000000000000,,,, 0.1.2,,, 3600_0, 7200_0, 32, 164",
    })
    void feeDataAsExpected(
            String oldMemo,
            String newMemo,
            @ConvertWith(JEd25519KeyConverter.class) JEd25519Key oldAdminKey,
            @ConvertWith(Ed25519KeyConverter.class) Key newAdminKey,
            @ConvertWith(JEd25519KeyConverter.class) JEd25519Key oldSubmitKey,
            @ConvertWith(Ed25519KeyConverter.class) Key newSubmitKey,
            @ConvertWith(EntityIdConverter.class) EntityId oldAutoRenewAccountId,
            @ConvertWith(AccountIDConverter.class) AccountID newAutoRenewAccountId,
            @ConvertWith(DurationConverter.class) Duration newAutoRenewPeriod,
            @ConvertWith(RichInstantConverter.class) RichInstant oldExpirationTimestamp,
            @ConvertWith(RichInstantConverter.class) RichInstant newExpirationTimestamp,
            int expectedExtraBpt,
            int expectedExtraServicesRbh
    ) throws Exception {
        // setup:
        MerkleTopic merkleTopic = new MerkleTopic(oldMemo, oldAdminKey, oldSubmitKey, 0, oldAutoRenewAccountId,
                oldExpirationTimestamp);
        TransactionBody txBody = makeTransactionBody(topicId, newMemo, newAdminKey, newSubmitKey,
                newAutoRenewAccountId, newAutoRenewPeriod,
                Optional.ofNullable(newExpirationTimestamp).map(RichInstant::toGrpc).orElse(null));

        // when:
        given(topics.get(PermHashInteger.fromTopicId(topicId))).willReturn(merkleTopic);
        FeeData feeData = subject.usageGiven(txBody, sigValueObj, view);

        // expect:
        checkServicesFee(feeData, expectedExtraServicesRbh);
        checkNetworkFee(feeData, expectedExtraBpt, 0);
        checkNodeFee(feeData, expectedExtraBpt);
    }

    private TransactionBody makeTransactionBody(
            TopicID topicId, String memo, Key adminKey, Key submitKey, AccountID autoRenewAccountId,
            Duration autoRenewPeriod, Timestamp expirationTime) {
        ConsensusUpdateTopicTransactionBody.Builder updateTopicTxBodyBuilder =
                ConsensusUpdateTopicTransactionBody.newBuilder()
                        .setTopicID(topicId)
                        .mergeAdminKey(adminKey)
                        .mergeSubmitKey(submitKey)
                        .mergeAutoRenewAccount(autoRenewAccountId);
        if (memo != null) {
            updateTopicTxBodyBuilder.setMemo(StringValue.of(memo));
        }
        if (expirationTime != null) {
            updateTopicTxBodyBuilder.setExpirationTime(expirationTime);
        }
        if (autoRenewPeriod != null) {
            updateTopicTxBodyBuilder.setAutoRenewPeriod(autoRenewPeriod);
        }
        // Set transaction valid start time to 0. Makes expiration time based tests easy.
        TransactionID txId = TransactionID.newBuilder()
                .setTransactionValidStart(Timestamp.newBuilder().setSeconds(0).setNanos(0).build())
                .build();
        return TransactionBody.newBuilder()
                .setTransactionID(txId)
                .setConsensusUpdateTopic(updateTopicTxBodyBuilder)
                .build();
    }
=======
	@LoggingTarget
	private LogCaptor logCaptor;

	@LoggingSubject
	private UpdateTopicResourceUsage subject;

	private static final JEd25519Key adminKey = new JEd25519Key(
			CommonUtils.unhex("0000000000000000000000000000000000000000000000000000000000000000"));
	private static final JEd25519Key submitKey = new JEd25519Key(
			CommonUtils.unhex("1111111111111111111111111111111111111111111111111111111111111111"));
	private static final String defaultMemo = "12345678";

	@BeforeEach
	void setup() throws Throwable {
		super.setup();
		subject = new UpdateTopicResourceUsage();
	}

	@Test
	void recognizesApplicableQuery() {
		final var updateTopicTx = TransactionBody.newBuilder()
				.setConsensusUpdateTopic(ConsensusUpdateTopicTransactionBody.getDefaultInstance())
				.build();
		final var nonUpdateTopicTx = TransactionBody.getDefaultInstance();

		assertTrue(subject.applicableTo(updateTopicTx));
		assertFalse(subject.applicableTo(nonUpdateTopicTx));
	}

	@Test
	void getFeeThrowsExceptionForBadTxBody() {
		final var mockTxnBody = mock(TransactionBody.class);
		given(mockTxnBody.hasConsensusUpdateTopic()).willReturn(false);

		Exception exception = assertThrows(InvalidTxBodyException.class,
				() -> subject.usageGiven(null, sigValueObj, view));
		assertEquals("consensusUpdateTopic field not available for Fee Calculation", exception.getMessage());

		exception = assertThrows(InvalidTxBodyException.class,
				() -> subject.usageGiven(mockTxnBody, sigValueObj, view));
		assertEquals("consensusUpdateTopic field not available for Fee Calculation", exception.getMessage());

		given(mockTxnBody.hasConsensusUpdateTopic()).willReturn(true);
		exception = assertThrows(IllegalStateException.class, () -> subject.usageGiven(mockTxnBody, sigValueObj, null));
		assertEquals("No StateView present !!", exception.getMessage());
	}

	@Test
	void getFeeThrowsExceptionForBadKeys() throws DecoderException, IllegalArgumentException {
		final var txnBody = makeTransactionBody(topicId, defaultMemo,
				JKey.mapJKey(adminKey),
				JKey.mapJKey(submitKey),
				IdUtils.asAccount("0.1.2"),
				null,
				null);
		final var merkleTopic = new MerkleTopic(defaultMemo,
				adminKey,
				submitKey,
				0, new EntityId(0, 1, 2), new RichInstant(36_000, 0));
		given(topics.get(EntityNum.fromTopicId(topicId))).willReturn(merkleTopic);
		final var mockedJkey = mockStatic(JKey.class);
		mockedJkey.when(() -> JKey.mapJKey(any())).thenThrow(new DecoderException());

		assertThrows(InvalidTxBodyException.class, () -> subject.usageGiven(txnBody, sigValueObj, view));
		assertThat(logCaptor.warnLogs(),
				Matchers.contains(Matchers.startsWith("Usage estimation unexpectedly failed for")));
		mockedJkey.close();
	}

	@Test
	void updateToMissingTopic() throws DecoderException, InvalidTxBodyException {
		final var txBody = makeTransactionBody(topicId, defaultMemo,
				JKey.mapJKey(adminKey),
				JKey.mapJKey(submitKey),
				IdUtils.asAccount("0.1.2"),
				null,
				null);
		given(topics.get(EntityNum.fromTopicId(topicId))).willReturn(null);

		final var feeData = subject.usageGiven(txBody, sigValueObj, view);

		checkServicesFee(feeData, 0);
		checkNetworkFee(feeData, 120, 0);
		checkNodeFee(feeData, 120);
	}

	// Test to check fee values correctness for various kinds of update topic transactions.
	// txValidStartTimestamp = 0 for these tests.
	@ParameterizedTest
	@CsvSource({
			// 24(topidId) + 8(autoRenewAccount); updating value -> no extra rbs cost
			",,,,,,,, 2000,,, 32, 0",
			// Add fields; 24(topicId) + 8(memo), 32(admin key), 32(submit key), 24(auto renew account); no change in
			// expiration timestamp, 0 increase in rbs as no Old Admin Key making it immutable
			", 12345678,, 0000000000000000000000000000000000000000000000000000000000000000,, " +
					"1111111111111111111111111111111111111111111111111111111111111111,, 0.1.2,, 3600_0,, 120, 0",
			// No change to fields; 24(topicId); no change in expiration timestamp, no additional rbs cost
			"12345678,, 0000000000000000000000000000000000000000000000000000000000000000,, " +
					"1111111111111111111111111111111111111111111111111111111111111111,, 0.1.2,,, 3600_0,, 24, 0",
			// No change to fields, only increase expiration time; 24(topicId) + 8(expirationTimestamp); rbs increase
			// equal to size of set fields (memo, adminKey, autoRenewAccount)
			"12345678,, 0000000000000000000000000000000000000000000000000000000000000000,,,, 0.1.2,,, 3600_0, 7200_0," +
					" 32, 164",
	})
	void feeDataAsExpected(
			final String oldMemo,
			final String newMemo,
			@ConvertWith(JEd25519KeyConverter.class) final JEd25519Key oldAdminKey,
			@ConvertWith(Ed25519KeyConverter.class) final Key newAdminKey,
			@ConvertWith(JEd25519KeyConverter.class) final JEd25519Key oldSubmitKey,
			@ConvertWith(Ed25519KeyConverter.class) final Key newSubmitKey,
			@ConvertWith(EntityIdConverter.class) final EntityId oldAutoRenewAccountId,
			@ConvertWith(AccountIDConverter.class) final AccountID newAutoRenewAccountId,
			@ConvertWith(DurationConverter.class) final Duration newAutoRenewPeriod,
			@ConvertWith(RichInstantConverter.class) final RichInstant oldExpirationTimestamp,
			@ConvertWith(RichInstantConverter.class) final RichInstant newExpirationTimestamp,
			final int expectedExtraBpt,
			final int expectedExtraServicesRbh
	) throws InvalidTxBodyException, IllegalStateException {
		final var merkleTopic = new MerkleTopic(oldMemo, oldAdminKey, oldSubmitKey, 0, oldAutoRenewAccountId,
				oldExpirationTimestamp);
		final var txBody = makeTransactionBody(topicId, newMemo, newAdminKey, newSubmitKey,
				newAutoRenewAccountId, newAutoRenewPeriod,
				Optional.ofNullable(newExpirationTimestamp).map(RichInstant::toGrpc).orElse(null));

		given(topics.get(EntityNum.fromTopicId(topicId))).willReturn(merkleTopic);
		final var feeData = subject.usageGiven(txBody, sigValueObj, view);

		checkServicesFee(feeData, expectedExtraServicesRbh);
		checkNetworkFee(feeData, expectedExtraBpt, 0);
		checkNodeFee(feeData, expectedExtraBpt);
	}

	private TransactionBody makeTransactionBody(
			final TopicID topicId,
			@Nullable final String memo,
			final Key adminKey,
			final Key submitKey,
			final AccountID autoRenewAccountId,
			@Nullable final Duration autoRenewPeriod,
			@Nullable final Timestamp expirationTime
	) {
		final var updateTopicTxBodyBuilder = ConsensusUpdateTopicTransactionBody.newBuilder()
				.setTopicID(topicId)
				.mergeAdminKey(adminKey)
				.mergeSubmitKey(submitKey)
				.mergeAutoRenewAccount(autoRenewAccountId);
		if (memo != null) {
			updateTopicTxBodyBuilder.setMemo(StringValue.of(memo));
		}
		if (expirationTime != null) {
			updateTopicTxBodyBuilder.setExpirationTime(expirationTime);
		}
		if (autoRenewPeriod != null) {
			updateTopicTxBodyBuilder.setAutoRenewPeriod(autoRenewPeriod);
		}
		// Set transaction valid start time to 0. Makes expiration time based tests easy.
		final var txId = TransactionID.newBuilder()
				.setTransactionValidStart(Timestamp.newBuilder().setSeconds(0).setNanos(0));
		return TransactionBody.newBuilder()
				.setTransactionID(txId)
				.setConsensusUpdateTopic(updateTopicTxBodyBuilder)
				.build();
	}
>>>>>>> 56c2f253
}<|MERGE_RESOLUTION|>--- conflicted
+++ resolved
@@ -26,15 +26,11 @@
 import com.hedera.services.state.merkle.MerkleTopic;
 import com.hedera.services.state.submerkle.EntityId;
 import com.hedera.services.state.submerkle.RichInstant;
-<<<<<<< HEAD
-import com.hedera.services.utils.PermHashInteger;
-=======
 import com.hedera.services.utils.EntityNum;
 import com.hedera.test.extensions.LogCaptor;
 import com.hedera.test.extensions.LogCaptureExtension;
 import com.hedera.test.extensions.LoggingSubject;
 import com.hedera.test.extensions.LoggingTarget;
->>>>>>> 56c2f253
 import com.hedera.test.utils.AccountIDConverter;
 import com.hedera.test.utils.DurationConverter;
 import com.hedera.test.utils.Ed25519KeyConverter;
@@ -76,167 +72,6 @@
 
 @ExtendWith(LogCaptureExtension.class)
 class UpdateMerkleTopicResourceUsageTest extends TopicResourceUsageTestBase {
-<<<<<<< HEAD
-    UpdateTopicResourceUsage subject;
-    String adminKeyString = "0000000000000000000000000000000000000000000000000000000000000000";
-    String submitKeyString = "1111111111111111111111111111111111111111111111111111111111111111";
-    String defaultMemo = "12345678";
-
-    @BeforeEach
-    void setup() throws Throwable {
-        super.setup();
-        subject = new UpdateTopicResourceUsage();
-    }
-
-    @Test
-    void recognizesApplicableQuery() {
-        // setup:
-        TransactionBody updateTopicTx = TransactionBody.newBuilder()
-                .setConsensusUpdateTopic(ConsensusUpdateTopicTransactionBody.newBuilder().build())
-                .build();
-        TransactionBody nonUpdateTopicTx = TransactionBody.newBuilder().build();
-
-        // expect:
-        assertTrue(subject.applicableTo(updateTopicTx));
-        assertFalse(subject.applicableTo(nonUpdateTopicTx));
-    }
-
-    @Test
-    void getFeeThrowsExceptionForBadTxBody() {
-        // setup:
-        TransactionBody mockTxnBody = mock(TransactionBody.class);
-        given(mockTxnBody.hasConsensusUpdateTopic()).willReturn(false);
-
-        // expect:
-        Throwable exception = assertThrows(InvalidTxBodyException.class, () -> subject.usageGiven(null, sigValueObj, view));
-        assertEquals("consensusUpdateTopic field not available for Fee Calculation", exception.getMessage());
-
-        exception = assertThrows(InvalidTxBodyException.class, () -> subject.usageGiven(mockTxnBody, sigValueObj, view));
-        assertEquals("consensusUpdateTopic field not available for Fee Calculation", exception.getMessage());
-
-        given(mockTxnBody.hasConsensusUpdateTopic()).willReturn(true);
-        exception = assertThrows(IllegalStateException.class, () -> subject.usageGiven(mockTxnBody, sigValueObj, null));
-        assertEquals("No StateView present !!", exception.getMessage());
-    }
-
-    @Test
-    void getFeeThrowsExceptionForBadKeys() throws DecoderException, IllegalArgumentException {
-        // given
-        TransactionBody txnBody = makeTransactionBody(topicId, defaultMemo,
-                JKey.mapJKey(new JEd25519Key(CommonUtils.unhex(adminKeyString))),
-                JKey.mapJKey(new JEd25519Key(CommonUtils.unhex(submitKeyString))),
-                IdUtils.asAccount("0.1.2"),
-                null,
-                null);
-
-        MerkleTopic merkleTopic = new MerkleTopic(defaultMemo,
-                new JEd25519Key(CommonUtils.unhex(adminKeyString)),
-                new JEd25519Key(CommonUtils.unhex(submitKeyString)),
-                0, new EntityId(0,1,2), new RichInstant(36_000, 0));
-
-        given(topics.get(PermHashInteger.fromTopicId(topicId))).willReturn(merkleTopic);
-        MockedStatic<JKey> mockedJkey = mockStatic(JKey.class);
-        mockedJkey.when(() -> JKey.mapJKey(any())).thenThrow(new DecoderException());
-
-        // expect
-        assertThrows(InvalidTxBodyException.class, () -> subject.usageGiven(txnBody, sigValueObj, view));
-        mockedJkey.close();
-    }
-
-    @Test
-    void updateToMissingTopic() throws DecoderException, InvalidTxBodyException {
-        // given
-        TransactionBody txBody = makeTransactionBody(topicId, defaultMemo,
-                JKey.mapJKey(new JEd25519Key(CommonUtils.unhex(adminKeyString))),
-                JKey.mapJKey(new JEd25519Key(CommonUtils.unhex(submitKeyString))),
-                IdUtils.asAccount("0.1.2"),
-                null,
-                null);
-        given(topics.get(PermHashInteger.fromTopicId(topicId))).willReturn(null);
-
-        // when
-        FeeData feeData = subject.usageGiven(txBody, sigValueObj, view);
-
-        // then
-        checkServicesFee(feeData, 0);
-        checkNetworkFee(feeData, 120, 0);
-        checkNodeFee(feeData, 120);
-
-    }
-
-    // Test to check fee values correctness for various kinds of update topic transactions.
-    // txValidStartTimestamp = 0 for these tests.
-    @ParameterizedTest
-    @CsvSource({
-            // 24(topidId) + 8(autoRenewAccount); updating value -> no extra rbs cost
-            ",,,,,,,, 2000,,, 32, 0",
-            // Add fields; 24(topicId) + 8(memo), 32(admin key), 32(submit key), 24(auto renew account); no change in expiration timestamp, 0 increase in rbs as no Old Admin Key making it immutable
-            ", 12345678,, 0000000000000000000000000000000000000000000000000000000000000000,, 1111111111111111111111111111111111111111111111111111111111111111,, 0.1.2,, 3600_0,, 120, 0",
-            // No change to fields; 24(topicId); no change in expiration timestamp, no additional rbs cost
-            "12345678,, 0000000000000000000000000000000000000000000000000000000000000000,, 1111111111111111111111111111111111111111111111111111111111111111,, 0.1.2,,, 3600_0,, 24, 0",
-            // No change to fields, only increase expiration time; 24(topicId) + 8(expirationTimestamp); rbs increase equal to size of set fields (memo, adminKey, autoRenewAccount)
-            "12345678,, 0000000000000000000000000000000000000000000000000000000000000000,,,, 0.1.2,,, 3600_0, 7200_0, 32, 164",
-    })
-    void feeDataAsExpected(
-            String oldMemo,
-            String newMemo,
-            @ConvertWith(JEd25519KeyConverter.class) JEd25519Key oldAdminKey,
-            @ConvertWith(Ed25519KeyConverter.class) Key newAdminKey,
-            @ConvertWith(JEd25519KeyConverter.class) JEd25519Key oldSubmitKey,
-            @ConvertWith(Ed25519KeyConverter.class) Key newSubmitKey,
-            @ConvertWith(EntityIdConverter.class) EntityId oldAutoRenewAccountId,
-            @ConvertWith(AccountIDConverter.class) AccountID newAutoRenewAccountId,
-            @ConvertWith(DurationConverter.class) Duration newAutoRenewPeriod,
-            @ConvertWith(RichInstantConverter.class) RichInstant oldExpirationTimestamp,
-            @ConvertWith(RichInstantConverter.class) RichInstant newExpirationTimestamp,
-            int expectedExtraBpt,
-            int expectedExtraServicesRbh
-    ) throws Exception {
-        // setup:
-        MerkleTopic merkleTopic = new MerkleTopic(oldMemo, oldAdminKey, oldSubmitKey, 0, oldAutoRenewAccountId,
-                oldExpirationTimestamp);
-        TransactionBody txBody = makeTransactionBody(topicId, newMemo, newAdminKey, newSubmitKey,
-                newAutoRenewAccountId, newAutoRenewPeriod,
-                Optional.ofNullable(newExpirationTimestamp).map(RichInstant::toGrpc).orElse(null));
-
-        // when:
-        given(topics.get(PermHashInteger.fromTopicId(topicId))).willReturn(merkleTopic);
-        FeeData feeData = subject.usageGiven(txBody, sigValueObj, view);
-
-        // expect:
-        checkServicesFee(feeData, expectedExtraServicesRbh);
-        checkNetworkFee(feeData, expectedExtraBpt, 0);
-        checkNodeFee(feeData, expectedExtraBpt);
-    }
-
-    private TransactionBody makeTransactionBody(
-            TopicID topicId, String memo, Key adminKey, Key submitKey, AccountID autoRenewAccountId,
-            Duration autoRenewPeriod, Timestamp expirationTime) {
-        ConsensusUpdateTopicTransactionBody.Builder updateTopicTxBodyBuilder =
-                ConsensusUpdateTopicTransactionBody.newBuilder()
-                        .setTopicID(topicId)
-                        .mergeAdminKey(adminKey)
-                        .mergeSubmitKey(submitKey)
-                        .mergeAutoRenewAccount(autoRenewAccountId);
-        if (memo != null) {
-            updateTopicTxBodyBuilder.setMemo(StringValue.of(memo));
-        }
-        if (expirationTime != null) {
-            updateTopicTxBodyBuilder.setExpirationTime(expirationTime);
-        }
-        if (autoRenewPeriod != null) {
-            updateTopicTxBodyBuilder.setAutoRenewPeriod(autoRenewPeriod);
-        }
-        // Set transaction valid start time to 0. Makes expiration time based tests easy.
-        TransactionID txId = TransactionID.newBuilder()
-                .setTransactionValidStart(Timestamp.newBuilder().setSeconds(0).setNanos(0).build())
-                .build();
-        return TransactionBody.newBuilder()
-                .setTransactionID(txId)
-                .setConsensusUpdateTopic(updateTopicTxBodyBuilder)
-                .build();
-    }
-=======
 	@LoggingTarget
 	private LogCaptor logCaptor;
 
@@ -401,5 +236,4 @@
 				.setConsensusUpdateTopic(updateTopicTxBodyBuilder)
 				.build();
 	}
->>>>>>> 56c2f253
 }