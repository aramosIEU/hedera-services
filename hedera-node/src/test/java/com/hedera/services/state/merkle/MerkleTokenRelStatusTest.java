package com.hedera.services.state.merkle;

/*-
 * ‌
 * Hedera Services Node
 * ​
 * Copyright (C) 2018 - 2021 Hedera Hashgraph, LLC
 * ​
 * Licensed under the Apache License, Version 2.0 (the "License");
 * you may not use this file except in compliance with the License.
 * You may obtain a copy of the License at
 *
 *      http://www.apache.org/licenses/LICENSE-2.0
 *
 * Unless required by applicable law or agreed to in writing, software
 * distributed under the License is distributed on an "AS IS" BASIS,
 * WITHOUT WARRANTIES OR CONDITIONS OF ANY KIND, either express or implied.
 * See the License for the specific language governing permissions and
 * limitations under the License.
 * ‍
 */

<<<<<<< HEAD
import com.hedera.services.state.merkle.internals.BitPackUtils;
import com.hedera.services.store.tokens.views.internals.PermHashLong;
=======
import com.swirlds.common.MutabilityException;
>>>>>>> d90336ac
import com.swirlds.common.io.SerializableDataInputStream;
import com.swirlds.common.io.SerializableDataOutputStream;
import org.junit.jupiter.api.BeforeEach;
import org.junit.jupiter.api.Test;

import java.io.IOException;

import static org.junit.jupiter.api.Assertions.assertDoesNotThrow;
import static org.junit.jupiter.api.Assertions.assertEquals;
import static org.junit.jupiter.api.Assertions.assertNotEquals;
import static org.junit.jupiter.api.Assertions.assertNotSame;
import static org.junit.jupiter.api.Assertions.assertThrows;
import static org.junit.jupiter.api.Assertions.assertTrue;
import static org.mockito.BDDMockito.given;
import static org.mockito.BDDMockito.inOrder;
import static org.mockito.BDDMockito.mock;
import static org.mockito.Mockito.times;

class MerkleTokenRelStatusTest {
	private final long numbers = BitPackUtils.packedNums(123, 456);

	private static final long balance = 666;
	private static final boolean frozen = true;
	private static final boolean kycGranted = true;
	private static final boolean automaticAssociation = false;

	private MerkleTokenRelStatus subject;

	@BeforeEach
	private void setup() {
<<<<<<< HEAD
		subject = new MerkleTokenRelStatus(balance, frozen, kycGranted, numbers);
=======
		subject = new MerkleTokenRelStatus(balance, frozen, kycGranted, automaticAssociation);
>>>>>>> d90336ac
	}

	@Test
	void objectContractMet() {
		final var one = new MerkleTokenRelStatus();
<<<<<<< HEAD
		final var two = new MerkleTokenRelStatus(balance - 1, frozen, kycGranted, numbers);
		final var three = new MerkleTokenRelStatus(balance, !frozen, kycGranted, numbers);
		final var four = new MerkleTokenRelStatus(balance, frozen, !kycGranted, numbers);
		final var five = new MerkleTokenRelStatus(balance, frozen, kycGranted, numbers - 1);
		final var six = new MerkleTokenRelStatus(balance, frozen, kycGranted, numbers);

		assertNotEquals(subject, null);
		assertNotEquals(subject, new Object());
=======
		final var two = new MerkleTokenRelStatus(balance - 1, frozen, kycGranted, !automaticAssociation);
		final var three = new MerkleTokenRelStatus(balance, !frozen, kycGranted, automaticAssociation);
		final var four = new MerkleTokenRelStatus(balance, frozen, !kycGranted, automaticAssociation);
		final var five = new MerkleTokenRelStatus(balance, frozen, kycGranted, automaticAssociation);

		assertNotEquals(null, one);
		assertNotEquals(new Object(), one);
>>>>>>> d90336ac
		assertNotEquals(subject, two);
		assertNotEquals(subject, three);
		assertNotEquals(subject, four);
		assertNotEquals(subject, five);
		assertEquals(subject, six);

		assertNotEquals(one.hashCode(), two.hashCode());
		assertEquals(subject.hashCode(), five.hashCode());
	}

	@Test
	void merkleMethodsWork() {
		assertEquals(MerkleTokenRelStatus.CURRENT_VERSION, subject.getVersion());
		assertEquals(MerkleTokenRelStatus.RUNTIME_CONSTRUCTABLE_ID, subject.getClassId());
		assertTrue(subject.isLeaf());
	}

	@Test
	void serializeWorks() throws IOException {
		final var out = mock(SerializableDataOutputStream.class);
		final var inOrder = inOrder(out);

		subject.serialize(out);

		inOrder.verify(out).writeLong(balance);
		inOrder.verify(out, times(2)).writeBoolean(true);
		inOrder.verify(out).writeLong(numbers);
	}

	@Test
<<<<<<< HEAD
	void deserializeWorksForPre0180() throws IOException {
=======
	void deserializev0180Works() throws IOException {
>>>>>>> d90336ac
		final var in = mock(SerializableDataInputStream.class);
		final var defaultSubject = new MerkleTokenRelStatus();
		given(in.readLong()).willReturn(balance);
		given(in.readBoolean()).willReturn(frozen).willReturn(kycGranted).willReturn(automaticAssociation);

<<<<<<< HEAD
		defaultSubject.deserialize(in, MerkleTokenRelStatus.RELEASE_090_VERSION);

		assertNotEquals(subject, defaultSubject);

		// and when:
		defaultSubject.setKey(new PermHashLong(numbers));

		// then:
		assertEquals(subject, defaultSubject);
	}

	@Test
	void deserializeWorksFor0180() throws IOException {
		final var in = mock(SerializableDataInputStream.class);
		final var defaultSubject = new MerkleTokenRelStatus();
		given(in.readLong()).willReturn(balance).willReturn(numbers);
		given(in.readBoolean()).willReturn(frozen).willReturn(kycGranted);

=======
>>>>>>> d90336ac
		defaultSubject.deserialize(in, MerkleTokenRelStatus.RELEASE_0180_VERSION);

		// then:
		assertEquals(subject, defaultSubject);
	}

	@Test
	void toStringWorks() {
		assertEquals(
<<<<<<< HEAD
				"MerkleTokenRelStatus{balance=666, isFrozen=true, hasKycGranted=true, " +
						"key=528280977864 <-> (0.0.123, 0.0.456)}",
=======
				"MerkleTokenRelStatus{balance=" + balance
						+ ", isFrozen=" + frozen
						+ ", hasKycGranted=" + kycGranted
						+ ", isAutomaticAssociation=" + automaticAssociation
						+ "}",
>>>>>>> d90336ac
				subject.toString());
	}

	@Test
	void copyWorks() {
		final var subjectCopy = subject.copy();

		assertNotSame(subject, subjectCopy);
		assertEquals(subject, subjectCopy);
		assertTrue(subject.isImmutable());
	}

	@Test
	void settersAndGettersWork() {
		final var subject = new MerkleTokenRelStatus();

		subject.setBalance(balance);
		subject.setFrozen(frozen);
		subject.setKycGranted(kycGranted);
		subject.setAutomaticAssociation(automaticAssociation);

		assertEquals(balance, subject.getBalance());
		assertEquals(frozen, subject.isFrozen());
		assertEquals(kycGranted, subject.isKycGranted());
		assertEquals(automaticAssociation, subject.isAutomaticAssociation());
	}

	@Test
	void cannotModifyImmutable() {
		final var subjectCopy = subject.copy();
		assertTrue(subject.isImmutable());

		assertThrows(MutabilityException.class, () -> subject.setBalance(balance+1));
		assertThrows(MutabilityException.class, () -> subject.setFrozen(!frozen));
		assertThrows(MutabilityException.class, () -> subject.setKycGranted(!kycGranted));
		assertThrows(MutabilityException.class, () -> subject.setAutomaticAssociation(!automaticAssociation));

	}

	@Test
	void deleteIsNoop() {
		assertDoesNotThrow(subject::release);
	}

	@Test
	void throwsOnNegativeBalance() {
		assertThrows(IllegalArgumentException.class, () -> subject.setBalance(-1));
	}
}<|MERGE_RESOLUTION|>--- conflicted
+++ resolved
@@ -20,12 +20,9 @@
  * ‍
  */
 
-<<<<<<< HEAD
 import com.hedera.services.state.merkle.internals.BitPackUtils;
 import com.hedera.services.store.tokens.views.internals.PermHashLong;
-=======
 import com.swirlds.common.MutabilityException;
->>>>>>> d90336ac
 import com.swirlds.common.io.SerializableDataInputStream;
 import com.swirlds.common.io.SerializableDataOutputStream;
 import org.junit.jupiter.api.BeforeEach;
@@ -56,39 +53,29 @@
 
 	@BeforeEach
 	private void setup() {
-<<<<<<< HEAD
-		subject = new MerkleTokenRelStatus(balance, frozen, kycGranted, numbers);
-=======
-		subject = new MerkleTokenRelStatus(balance, frozen, kycGranted, automaticAssociation);
->>>>>>> d90336ac
+		subject = new MerkleTokenRelStatus(balance, frozen, kycGranted, numbers, automaticAssociation);
 	}
 
 	@Test
 	void objectContractMet() {
 		final var one = new MerkleTokenRelStatus();
-<<<<<<< HEAD
-		final var two = new MerkleTokenRelStatus(balance - 1, frozen, kycGranted, numbers);
-		final var three = new MerkleTokenRelStatus(balance, !frozen, kycGranted, numbers);
-		final var four = new MerkleTokenRelStatus(balance, frozen, !kycGranted, numbers);
-		final var five = new MerkleTokenRelStatus(balance, frozen, kycGranted, numbers - 1);
-		final var six = new MerkleTokenRelStatus(balance, frozen, kycGranted, numbers);
+		final var two = new MerkleTokenRelStatus(balance - 1, frozen, kycGranted, numbers, automaticAssociation);
+		final var three = new MerkleTokenRelStatus(balance, !frozen, kycGranted, numbers, automaticAssociation);
+		final var four = new MerkleTokenRelStatus(balance, frozen, !kycGranted, numbers, automaticAssociation);
+		final var five = new MerkleTokenRelStatus(balance, frozen, kycGranted, numbers - 1, automaticAssociation);
+		final var six = new MerkleTokenRelStatus(balance, frozen, kycGranted, numbers, !automaticAssociation);
+		final var seven = new MerkleTokenRelStatus(balance, frozen, kycGranted, numbers, automaticAssociation);
+		final var eight = subject;
 
 		assertNotEquals(subject, null);
 		assertNotEquals(subject, new Object());
-=======
-		final var two = new MerkleTokenRelStatus(balance - 1, frozen, kycGranted, !automaticAssociation);
-		final var three = new MerkleTokenRelStatus(balance, !frozen, kycGranted, automaticAssociation);
-		final var four = new MerkleTokenRelStatus(balance, frozen, !kycGranted, automaticAssociation);
-		final var five = new MerkleTokenRelStatus(balance, frozen, kycGranted, automaticAssociation);
-
-		assertNotEquals(null, one);
-		assertNotEquals(new Object(), one);
->>>>>>> d90336ac
 		assertNotEquals(subject, two);
 		assertNotEquals(subject, three);
 		assertNotEquals(subject, four);
 		assertNotEquals(subject, five);
-		assertEquals(subject, six);
+		assertNotEquals(subject, six);
+		assertEquals(subject, seven);
+		assertEquals(subject, eight);
 
 		assertNotEquals(one.hashCode(), two.hashCode());
 		assertEquals(subject.hashCode(), five.hashCode());
@@ -114,17 +101,12 @@
 	}
 
 	@Test
-<<<<<<< HEAD
 	void deserializeWorksForPre0180() throws IOException {
-=======
-	void deserializev0180Works() throws IOException {
->>>>>>> d90336ac
 		final var in = mock(SerializableDataInputStream.class);
 		final var defaultSubject = new MerkleTokenRelStatus();
 		given(in.readLong()).willReturn(balance);
 		given(in.readBoolean()).willReturn(frozen).willReturn(kycGranted).willReturn(automaticAssociation);
 
-<<<<<<< HEAD
 		defaultSubject.deserialize(in, MerkleTokenRelStatus.RELEASE_090_VERSION);
 
 		assertNotEquals(subject, defaultSubject);
@@ -141,10 +123,8 @@
 		final var in = mock(SerializableDataInputStream.class);
 		final var defaultSubject = new MerkleTokenRelStatus();
 		given(in.readLong()).willReturn(balance).willReturn(numbers);
-		given(in.readBoolean()).willReturn(frozen).willReturn(kycGranted);
+		given(in.readBoolean()).willReturn(frozen).willReturn(kycGranted).willReturn(automaticAssociation);
 
-=======
->>>>>>> d90336ac
 		defaultSubject.deserialize(in, MerkleTokenRelStatus.RELEASE_0180_VERSION);
 
 		// then:
@@ -154,16 +134,11 @@
 	@Test
 	void toStringWorks() {
 		assertEquals(
-<<<<<<< HEAD
-				"MerkleTokenRelStatus{balance=666, isFrozen=true, hasKycGranted=true, " +
-						"key=528280977864 <-> (0.0.123, 0.0.456)}",
-=======
 				"MerkleTokenRelStatus{balance=" + balance
 						+ ", isFrozen=" + frozen
 						+ ", hasKycGranted=" + kycGranted
 						+ ", isAutomaticAssociation=" + automaticAssociation
 						+ "}",
->>>>>>> d90336ac
 				subject.toString());
 	}
 
