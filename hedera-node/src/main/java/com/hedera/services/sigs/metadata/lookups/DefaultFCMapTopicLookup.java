--- conflicted
+++ resolved
@@ -20,7 +20,6 @@
  * ‍
  */
 
-import com.hedera.services.legacy.exception.InvalidTopicIDException;
 import com.hedera.services.sigs.metadata.TopicSigningMetadata;
 import com.hedera.services.state.merkle.MerkleEntityId;
 import com.hedera.services.state.merkle.MerkleTopic;
@@ -40,19 +39,6 @@
 	}
 
 	@Override
-<<<<<<< HEAD
-	public TopicSigningMetadata lookup(TopicID id) throws Exception {
-		MerkleTopic merkleTopic = topics.get().get(fromTopicId(id));
-		if ((merkleTopic == null) || merkleTopic.isTopicDeleted()) {
-			throw new InvalidTopicIDException("Invalid topic!", id);
-		}
-		return new TopicSigningMetadata(merkleTopic.hasAdminKey() ? merkleTopic.getAdminKey() : null,
-				merkleTopic.hasSubmitKey() ? merkleTopic.getSubmitKey() : null);
-	}
-
-	@Override
-=======
->>>>>>> 2e4284e8
 	public SafeLookupResult<TopicSigningMetadata> safeLookup(TopicID id) {
 		var topic = topics.get().get(fromTopicId(id));
 		return (topic == null || topic.isTopicDeleted())
