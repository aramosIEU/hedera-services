--- conflicted
+++ resolved
@@ -22,11 +22,7 @@
 
 import com.hedera.services.context.TransactionContext;
 import com.hedera.services.state.merkle.MerkleTopic;
-<<<<<<< HEAD
-import com.hedera.services.utils.PermHashInteger;
-=======
 import com.hedera.services.utils.EntityNum;
->>>>>>> 56c2f253
 import com.hedera.services.txns.TransitionLogic;
 import com.hedera.services.txns.validation.OptionValidator;
 import com.hederahashgraph.api.proto.java.ResponseCodeEnum;
@@ -47,21 +43,13 @@
 public class TopicDeleteTransitionLogic implements TransitionLogic {
 	private static final Function<TransactionBody, ResponseCodeEnum> SEMANTIC_RUBBER_STAMP = ignore -> OK;
 
-<<<<<<< HEAD
-	private final Supplier<MerkleMap<PermHashInteger, MerkleTopic>> topics;
-=======
 	private final Supplier<MerkleMap<EntityNum, MerkleTopic>> topics;
->>>>>>> 56c2f253
 	private final OptionValidator validator;
 	private final TransactionContext transactionContext;
 
 	@Inject
 	public TopicDeleteTransitionLogic(
-<<<<<<< HEAD
-			Supplier<MerkleMap<PermHashInteger, MerkleTopic>> topics,
-=======
 			Supplier<MerkleMap<EntityNum, MerkleTopic>> topics,
->>>>>>> 56c2f253
 			OptionValidator validator,
 			TransactionContext transactionContext
 	) {
@@ -82,11 +70,7 @@
 			return;
 		}
 
-<<<<<<< HEAD
-		var topicMapKey = PermHashInteger.fromTopicId(topicId);
-=======
 		var topicMapKey = EntityNum.fromTopicId(topicId);
->>>>>>> 56c2f253
 		var topic = topics.get().get(topicMapKey);
 		if (!topic.hasAdminKey()) {
 			// Topics without adminKeys can't be deleted.
