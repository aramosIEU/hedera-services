package com.hedera.services.context.primitives;

/*-
 * ‌
 * Hedera Services Node
 * ​
 * Copyright (C) 2018 - 2020 Hedera Hashgraph, LLC
 * ​
 * Licensed under the Apache License, Version 2.0 (the "License");
 * you may not use this file except in compliance with the License.
 * You may obtain a copy of the License at
 * 
 *      http://www.apache.org/licenses/LICENSE-2.0
 * 
 * Unless required by applicable law or agreed to in writing, software
 * distributed under the License is distributed on an "AS IS" BASIS,
 * WITHOUT WARRANTIES OR CONDITIONS OF ANY KIND, either express or implied.
 * See the License for the specific language governing permissions and
 * limitations under the License.
 * ‍
 */

import com.hedera.services.contracts.sources.AddressKeyedMapFactory;
import com.hedera.services.state.merkle.MerkleTopic;
import com.hedera.services.files.DataMapFactory;
import com.hedera.services.files.MetadataMapFactory;
import com.hedera.services.files.store.FcBlobsBytesStore;
import com.hederahashgraph.api.proto.java.ContractGetInfoResponse;
import com.hederahashgraph.api.proto.java.ContractID;
import com.hederahashgraph.api.proto.java.Duration;
import com.hederahashgraph.api.proto.java.FileGetInfoResponse;
import com.hederahashgraph.api.proto.java.FileID;
import com.hederahashgraph.api.proto.java.Timestamp;
import com.hedera.services.state.merkle.MerkleEntityId;
import com.hedera.services.state.merkle.MerkleAccount;
import com.hedera.services.state.merkle.MerkleBlobMeta;
import com.hedera.services.state.merkle.MerkleOptionalBlob;
import com.hedera.services.legacy.core.jproto.JFileInfo;
import com.hedera.services.legacy.core.jproto.JKey;
import com.hedera.services.legacy.core.jproto.JKeyList;
import com.swirlds.fcmap.FCMap;
import org.apache.logging.log4j.LogManager;
import org.apache.logging.log4j.Logger;

import java.util.Map;
import java.util.Optional;
import java.util.concurrent.TimeUnit;
import java.util.function.Supplier;

import static com.hedera.services.state.merkle.MerkleEntityId.fromContractId;
import static com.hedera.services.utils.EntityIdUtils.asAccount;
import static com.hedera.services.utils.EntityIdUtils.asSolidityAddress;
import static com.hedera.services.utils.EntityIdUtils.asSolidityAddressHex;
import static com.hedera.services.utils.EntityIdUtils.readableId;
import static com.hedera.services.legacy.core.jproto.JKey.mapJKey;
import static java.util.Collections.unmodifiableMap;

public class StateView {
	private static final Logger log = LogManager.getLogger(StateView.class);

	private static final byte[] EMPTY_BYTES = new byte[0];

	public static final JKey EMPTY_WACL = new JKeyList();

	public static final FCMap<MerkleEntityId, MerkleTopic> EMPTY_TOPICS =
			new FCMap<>(new MerkleEntityId.Provider(), new MerkleTopic.Provider());
	public static final Supplier<FCMap<MerkleEntityId, MerkleTopic>> EMPTY_TOPICS_SUPPLIER =
			() -> EMPTY_TOPICS;

	public static final FCMap<MerkleEntityId, MerkleAccount> EMPTY_ACCOUNTS =
			new FCMap<>(new MerkleEntityId.Provider(), MerkleAccount.LEGACY_PROVIDER);
	public static final Supplier<FCMap<MerkleEntityId, MerkleAccount>> EMPTY_ACCOUNTS_SUPPLIER =
			() -> EMPTY_ACCOUNTS;

	public static final FCMap<MerkleBlobMeta, MerkleOptionalBlob> EMPTY_STORAGE =
			new FCMap<>(new MerkleBlobMeta.Provider(), new MerkleOptionalBlob.Provider());
	public static final Supplier<FCMap<MerkleBlobMeta, MerkleOptionalBlob>> EMPTY_STORAGE_SUPPLIER =
			() -> EMPTY_STORAGE;

	public static final StateView EMPTY_VIEW = new StateView(EMPTY_TOPICS_SUPPLIER, EMPTY_ACCOUNTS_SUPPLIER);

	Map<byte[], byte[]> contractStorage;
	Map<byte[], byte[]> contractBytecode;
	Map<FileID, byte[]> fileContents;
	Map<FileID, JFileInfo> fileAttrs;
	private final Supplier<FCMap<MerkleEntityId, MerkleTopic>> topics;
	private final Supplier<FCMap<MerkleEntityId, MerkleAccount>> accounts;

	public StateView(
			Supplier<FCMap<MerkleEntityId, MerkleTopic>> topics,
			Supplier<FCMap<MerkleEntityId, MerkleAccount>> accounts
	) {
		this(topics, accounts, EMPTY_STORAGE_SUPPLIER);
	}

	public StateView(
			Supplier<FCMap<MerkleEntityId, MerkleTopic>> topics,
			Supplier<FCMap<MerkleEntityId, MerkleAccount>> accounts,
			Supplier<FCMap<MerkleBlobMeta, MerkleOptionalBlob>> storage
	) {
		this.topics = topics;
		this.accounts = accounts;

		Map<String, byte[]> blobStore = unmodifiableMap(new FcBlobsBytesStore(MerkleOptionalBlob::new, storage));

		fileContents = DataMapFactory.dataMapFrom(blobStore);
		fileAttrs = MetadataMapFactory.metaMapFrom(blobStore);
		contractStorage = AddressKeyedMapFactory.storageMapFrom(blobStore);
		contractBytecode = AddressKeyedMapFactory.bytecodeMapFrom(blobStore);
	}

	public Optional<JFileInfo> attrOf(FileID id) {
		return Optional.ofNullable(fileAttrs.get(id));
	}

	public Optional<byte[]> contentsOf(FileID id) {
		return Optional.ofNullable(fileContents.get(id));
	}

<<<<<<< HEAD
	public Optional<FileGetInfoResponse.FileInfo> infoFor(FileID id) {
		int retries = 5;
		while (true) {
			try {
				var attr = fileAttrs.get(id);
				if (attr == null) {
					return Optional.empty();
				}
				var info = FileGetInfoResponse.FileInfo.newBuilder()
						.setFileID(id)
						.setDeleted(attr.isDeleted())
						.setExpirationTime(Timestamp.newBuilder().setSeconds(attr.getExpirationTimeSeconds()))
						.setSize(Optional.ofNullable(fileContents.get(id)).orElse(EMPTY_CONTENTS).length);
				if (!attr.getWacl().isEmpty()) {
					info.setKeys(mapJKey(attr.getWacl()).getKeyList());
				}
				return Optional.of(info.build());
			} catch (com.swirlds.blob.BinaryObjectNotFoundException e) {
				log.info("May run into a temp issue getting info for {}, retrying...", readableId(id));
				try {
					TimeUnit.MILLISECONDS.sleep(100);
				} catch (InterruptedException ie) {	}
				retries--;
				if(retries <= 0) {
					log.warn("Can't get info info for {} at this moment. Try again later", readableId(id));
					return Optional.empty();
				}
				continue;
			} catch (Exception unknown) {
				log.warn("Unexpected problem getting info for {}", readableId(id), unknown);
				return Optional.empty();
			}
=======
	public Optional<byte[]> bytecodeOf(ContractID id) {
		return Optional.ofNullable(contractBytecode.get(asSolidityAddress(id)));
	}

	public Optional<byte[]> storageOf(ContractID id) {
		return Optional.ofNullable(contractStorage.get(asSolidityAddress(id)));
	}

	public Optional<FileGetInfoResponse.FileInfo> infoForFile(FileID id) {
		try {
			var attr = fileAttrs.get(id);
			if (attr == null) {
				return Optional.empty();
			}

			var info = FileGetInfoResponse.FileInfo.newBuilder()
					.setFileID(id)
					.setDeleted(attr.isDeleted())
					.setExpirationTime(Timestamp.newBuilder().setSeconds(attr.getExpirationTimeSeconds()))
					.setSize(Optional.ofNullable(fileContents.get(id)).orElse(EMPTY_BYTES).length);
			if (!attr.getWacl().isEmpty()) {
				info.setKeys(mapJKey(attr.getWacl()).getKeyList());
			}
			return Optional.of(info.build());
		} catch (Exception unknown) {
			log.warn("Unexpected problem getting info for {}", readableId(id), unknown);
			return Optional.empty();
>>>>>>> a0f349b0
		}
	}

	public Optional<ContractGetInfoResponse.ContractInfo> infoForContract(ContractID id) {
		var contract = contracts().get(fromContractId(id));
		if (contract == null) {
			return Optional.empty();
		}

		var mirrorId = asAccount(id);

		var	storageSize = storageOf(id).orElse(EMPTY_BYTES).length;
		var bytecodeSize = bytecodeOf(id).orElse(EMPTY_BYTES).length;
		var totalBytesUsed = storageSize + bytecodeSize;
		var info = ContractGetInfoResponse.ContractInfo.newBuilder()
				.setAccountID(mirrorId)
				.setContractID(id)
				.setMemo(contract.getMemo())
				.setStorage(totalBytesUsed)
				.setAutoRenewPeriod(Duration.newBuilder().setSeconds(contract.getAutoRenewSecs()))
				.setBalance(contract.getBalance())
				.setExpirationTime(Timestamp.newBuilder().setSeconds(contract.getExpiry()))
				.setContractAccountID(asSolidityAddressHex(mirrorId));


		try {
			var adminKey = JKey.mapJKey(contract.getKey());
			info.setAdminKey(adminKey);
		} catch (Exception ignore) { }

		return Optional.of(info.build());
	}

	public FCMap<MerkleEntityId, MerkleTopic> topics() {
		return topics.get();
	}

	public FCMap<MerkleEntityId, MerkleAccount> accounts() {
		return accounts.get();
	}

	public FCMap<MerkleEntityId, MerkleAccount> contracts() {
		return accounts.get();
	}
}<|MERGE_RESOLUTION|>--- conflicted
+++ resolved
@@ -59,6 +59,7 @@
 	private static final Logger log = LogManager.getLogger(StateView.class);
 
 	private static final byte[] EMPTY_BYTES = new byte[0];
+	private static final int RETRY_TIMES = 5;
 
 	public static final JKey EMPTY_WACL = new JKeyList();
 
@@ -117,9 +118,16 @@
 		return Optional.ofNullable(fileContents.get(id));
 	}
 
-<<<<<<< HEAD
-	public Optional<FileGetInfoResponse.FileInfo> infoFor(FileID id) {
-		int retries = 5;
+	public Optional<byte[]> bytecodeOf(ContractID id) {
+		return Optional.ofNullable(contractBytecode.get(asSolidityAddress(id)));
+	}
+
+	public Optional<byte[]> storageOf(ContractID id) {
+		return Optional.ofNullable(contractStorage.get(asSolidityAddress(id)));
+	}
+
+	public Optional<FileGetInfoResponse.FileInfo> infoForFile(FileID id) {
+		int retries = RETRY_TIMES;
 		while (true) {
 			try {
 				var attr = fileAttrs.get(id);
@@ -130,7 +138,7 @@
 						.setFileID(id)
 						.setDeleted(attr.isDeleted())
 						.setExpirationTime(Timestamp.newBuilder().setSeconds(attr.getExpirationTimeSeconds()))
-						.setSize(Optional.ofNullable(fileContents.get(id)).orElse(EMPTY_CONTENTS).length);
+						.setSize(Optional.ofNullable(fileContents.get(id)).orElse(EMPTY_BYTES).length);
 				if (!attr.getWacl().isEmpty()) {
 					info.setKeys(mapJKey(attr.getWacl()).getKeyList());
 				}
@@ -139,9 +147,10 @@
 				log.info("May run into a temp issue getting info for {}, retrying...", readableId(id));
 				try {
 					TimeUnit.MILLISECONDS.sleep(100);
-				} catch (InterruptedException ie) {	}
+				} catch (InterruptedException ie) {
+				}
 				retries--;
-				if(retries <= 0) {
+				if (retries <= 0) {
 					log.warn("Can't get info info for {} at this moment. Try again later", readableId(id));
 					return Optional.empty();
 				}
@@ -150,35 +159,6 @@
 				log.warn("Unexpected problem getting info for {}", readableId(id), unknown);
 				return Optional.empty();
 			}
-=======
-	public Optional<byte[]> bytecodeOf(ContractID id) {
-		return Optional.ofNullable(contractBytecode.get(asSolidityAddress(id)));
-	}
-
-	public Optional<byte[]> storageOf(ContractID id) {
-		return Optional.ofNullable(contractStorage.get(asSolidityAddress(id)));
-	}
-
-	public Optional<FileGetInfoResponse.FileInfo> infoForFile(FileID id) {
-		try {
-			var attr = fileAttrs.get(id);
-			if (attr == null) {
-				return Optional.empty();
-			}
-
-			var info = FileGetInfoResponse.FileInfo.newBuilder()
-					.setFileID(id)
-					.setDeleted(attr.isDeleted())
-					.setExpirationTime(Timestamp.newBuilder().setSeconds(attr.getExpirationTimeSeconds()))
-					.setSize(Optional.ofNullable(fileContents.get(id)).orElse(EMPTY_BYTES).length);
-			if (!attr.getWacl().isEmpty()) {
-				info.setKeys(mapJKey(attr.getWacl()).getKeyList());
-			}
-			return Optional.of(info.build());
-		} catch (Exception unknown) {
-			log.warn("Unexpected problem getting info for {}", readableId(id), unknown);
-			return Optional.empty();
->>>>>>> a0f349b0
 		}
 	}
 
