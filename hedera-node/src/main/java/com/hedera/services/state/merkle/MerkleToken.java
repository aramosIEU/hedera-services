package com.hedera.services.state.merkle;

/*-
 * ‌
 * Hedera Services Node
 * ​
 * Copyright (C) 2018 - 2020 Hedera Hashgraph, LLC
 * ​
 * Licensed under the Apache License, Version 2.0 (the "License");
 * you may not use this file except in compliance with the License.
 * You may obtain a copy of the License at
 *
 *      http://www.apache.org/licenses/LICENSE-2.0
 *
 * Unless required by applicable law or agreed to in writing, software
 * distributed under the License is distributed on an "AS IS" BASIS,
 * WITHOUT WARRANTIES OR CONDITIONS OF ANY KIND, either express or implied.
 * See the License for the specific language governing permissions and
 * limitations under the License.
 * ‍
 */

import com.google.common.base.MoreObjects;
import com.hedera.services.legacy.core.jproto.JKey;
import com.hedera.services.state.serdes.DomainSerdes;
import com.hedera.services.state.submerkle.EntityId;
import com.swirlds.common.FCMValue;
import com.swirlds.common.FastCopyable;
import com.swirlds.common.io.SerializableDataInputStream;
import com.swirlds.common.io.SerializableDataOutputStream;
import com.swirlds.common.io.SerializedObjectProvider;
import com.swirlds.common.merkle.MerkleLeaf;
import com.swirlds.common.merkle.utility.AbstractMerkleNode;

import java.io.DataInputStream;
import java.io.IOException;
import java.util.Objects;
import java.util.Optional;

import static com.hedera.services.legacy.core.jproto.JKey.equalUpToDecodability;
import static com.hedera.services.utils.MiscUtils.describe;

<<<<<<< HEAD
public class MerkleToken extends AbstractMerkleNode implements FCMValue, MerkleLeaf  {
	static final int MAX_CONCEIVABLE_SYMBOL_NAME_LENGTH = 256;
=======
public class MerkleToken extends AbstractMerkleNode implements FCMValue, MerkleLeaf {
	static final int MAX_CONCEIVABLE_SYMBOL_LENGTH = 256;
>>>>>>> 1dcd6c53
	static final int MERKLE_VERSION = 1;
	static final long RUNTIME_CONSTRUCTABLE_ID = 0xd23ce8814b35fc2fL;
	static DomainSerdes serdes = new DomainSerdes();

	public static final long UNUSED_AUTO_RENEW_PERIOD = -1L;
	public static final JKey UNUSED_KEY = null;
	public static final EntityId UNUSED_AUTO_RENEW_ACCOUNT = null;

	@Deprecated
	public static final MerkleToken.Provider LEGACY_PROVIDER = new MerkleToken.Provider();

	private int divisibility;
	private long expiry;
	private long tokenFloat;
	private long autoRenewPeriod = UNUSED_AUTO_RENEW_PERIOD;
	private JKey adminKey = UNUSED_KEY;
	private JKey kycKey = UNUSED_KEY;
	private JKey wipeKey = UNUSED_KEY;
	private JKey supplyKey = UNUSED_KEY;
	private JKey freezeKey = UNUSED_KEY;
	private String symbol;
	private String name;
	private boolean deleted;
	private boolean accountsFrozenByDefault;
	private boolean accountKycGrantedByDefault;
	private EntityId treasury;
	private EntityId autoRenewAccount = UNUSED_AUTO_RENEW_ACCOUNT;

	@Deprecated
	public static class Provider implements SerializedObjectProvider {
		@Override
		public FastCopyable deserialize(DataInputStream _in) throws IOException {
			throw new UnsupportedOperationException();
		}
	}

	public MerkleToken() {
	}

	public MerkleToken(
			long expiry,
			long tokenFloat,
			int divisibility,
			String symbol,
			String name,
			boolean accountsFrozenByDefault,
			boolean accountKycGrantedByDefault,
			EntityId treasury
	) {
		this.expiry = expiry;
		this.tokenFloat = tokenFloat;
		this.divisibility = divisibility;
		this.symbol = symbol;
		this.name = name;
		this.accountsFrozenByDefault = accountsFrozenByDefault;
		this.accountKycGrantedByDefault = accountKycGrantedByDefault;
		this.treasury = treasury;
	}

	/* Object */
	@Override
	public boolean equals(Object o) {
		if (this == o) {
			return true;
		}
		if (o == null || MerkleToken.class != o.getClass()) {
			return false;
		}

		var that = (MerkleToken) o;
		return this.expiry == that.expiry &&
				this.autoRenewPeriod == that.autoRenewPeriod &&
				this.deleted == that.deleted &&
				this.tokenFloat == that.tokenFloat &&
				this.divisibility == that.divisibility &&
				this.accountsFrozenByDefault == that.accountsFrozenByDefault &&
				this.accountKycGrantedByDefault == that.accountKycGrantedByDefault &&
				Objects.equals(this.symbol, that.symbol) &&
				Objects.equals(this.name, that.name) &&
				Objects.equals(this.treasury, that.treasury) &&
				Objects.equals(this.autoRenewAccount, that.autoRenewAccount) &&
				equalUpToDecodability(this.wipeKey, that.wipeKey) &&
				equalUpToDecodability(this.supplyKey, that.supplyKey) &&
				equalUpToDecodability(this.adminKey, that.adminKey) &&
				equalUpToDecodability(this.freezeKey, that.freezeKey) &&
				equalUpToDecodability(this.kycKey, that.kycKey);
	}

	@Override
	public int hashCode() {
		return Objects.hash(
				expiry,
				deleted,
				tokenFloat,
				divisibility,
				adminKey,
				freezeKey,
				kycKey,
				wipeKey,
				supplyKey,
				symbol,
				name,
				accountsFrozenByDefault,
				accountKycGrantedByDefault,
				treasury,
				autoRenewAccount,
				autoRenewPeriod);
	}

	/* --- Bean --- */
	@Override
	public String toString() {
		return MoreObjects.toStringHelper(MerkleToken.class)
				.add("deleted", deleted)
				.add("expiry", expiry)
				.add("symbol", symbol)
				.add("name", name)
				.add("treasury", treasury.toAbbrevString())
				.add("float", tokenFloat)
				.add("divisibility", divisibility)
				.add("autoRenewAccount", readableAutoRenewAccount())
				.add("autoRenewPeriod", autoRenewPeriod)
				.add("adminKey", describe(adminKey))
				.add("kycKey", describe(kycKey))
				.add("wipeKey", describe(wipeKey))
				.add("supplyKey", describe(supplyKey))
				.add("freezeKey", describe(freezeKey))
				.add("accountKycGrantedByDefault", accountKycGrantedByDefault)
				.add("accountsFrozenByDefault", accountsFrozenByDefault)
				.toString();
	}

	private String readableAutoRenewAccount() {
		return Optional.ofNullable(autoRenewAccount).map(EntityId::toAbbrevString).orElse("<N/A>");
	}

	/* --- MerkleLeaf --- */
	@Override
	public long getClassId() {
		return RUNTIME_CONSTRUCTABLE_ID;
	}

	@Override
	public int getVersion() {
		return MERKLE_VERSION;
	}

	@Override
	public void deserialize(SerializableDataInputStream in, int version) throws IOException {
<<<<<<< HEAD
		deleted = in .readBoolean();
		symbol = in.readNormalisedString(MAX_CONCEIVABLE_SYMBOL_NAME_LENGTH);
		name = in.readNormalisedString(MAX_CONCEIVABLE_SYMBOL_NAME_LENGTH);
=======
		deleted = in.readBoolean();
		expiry = in.readLong();
		autoRenewAccount = serdes.readNullableSerializable(in);
		autoRenewPeriod = in.readLong();
		symbol = in.readNormalisedString(MAX_CONCEIVABLE_SYMBOL_LENGTH);
>>>>>>> 1dcd6c53
		treasury = in.readSerializable();
		tokenFloat = in.readLong();
		divisibility = in.readInt();
		accountsFrozenByDefault = in.readBoolean();
		accountKycGrantedByDefault = in.readBoolean();
		adminKey = serdes.readNullable(in, serdes::deserializeKey);
		freezeKey = serdes.readNullable(in, serdes::deserializeKey);
		kycKey = serdes.readNullable(in, serdes::deserializeKey);
		supplyKey = serdes.readNullable(in, serdes::deserializeKey);
		wipeKey = serdes.readNullable(in, serdes::deserializeKey);
	}

	@Override
	public void serialize(SerializableDataOutputStream out) throws IOException {
		out.writeBoolean(deleted);
		out.writeLong(expiry);
		serdes.writeNullableSerializable(autoRenewAccount, out);
		out.writeLong(autoRenewPeriod);
		out.writeNormalisedString(symbol);
		out.writeNormalisedString(name);
		out.writeSerializable(treasury, true);
		out.writeLong(tokenFloat);
		out.writeInt(divisibility);
		out.writeBoolean(accountsFrozenByDefault);
		out.writeBoolean(accountKycGrantedByDefault);
		serdes.writeNullable(adminKey, out, serdes::serializeKey);
		serdes.writeNullable(freezeKey, out, serdes::serializeKey);
		serdes.writeNullable(kycKey, out, serdes::serializeKey);
		serdes.writeNullable(supplyKey, out, serdes::serializeKey);
		serdes.writeNullable(wipeKey, out, serdes::serializeKey);
	}

	/* --- FastCopyable --- */
	@Override
	public MerkleToken copy() {
		var fc = new MerkleToken(
<<<<<<< HEAD
			tokenFloat,
			divisibility,
			symbol,
			name,
			accountsFrozenByDefault,
			accountKycGrantedByDefault,
			treasury);
=======
				expiry,
				tokenFloat,
				divisibility,
				symbol,
				accountsFrozenByDefault,
				accountKycGrantedByDefault,
				treasury);
>>>>>>> 1dcd6c53
		fc.setDeleted(deleted);
		fc.setAutoRenewPeriod(autoRenewPeriod);
		fc.setAutoRenewAccount(autoRenewAccount);
		if (adminKey != UNUSED_KEY) {
			fc.setAdminKey(adminKey);
		}
		if (freezeKey != UNUSED_KEY) {
			fc.setFreezeKey(freezeKey);
		}
		if (kycKey != UNUSED_KEY) {
			fc.setKycKey(kycKey);
		}
		if (wipeKey != UNUSED_KEY) {
			fc.setWipeKey(wipeKey);
		}
		if (supplyKey != UNUSED_KEY) {
			fc.setSupplyKey(supplyKey);
		}
		return fc;
	}

	@Override
	public void delete() {
	}

	/* --- Bean --- */
	public long tokenFloat() {
		return tokenFloat;
	}

	public int divisibility() {
		return divisibility;
	}

	public boolean hasAdminKey() {
		return adminKey != UNUSED_KEY;
	}

	public Optional<JKey> adminKey() {
		return Optional.ofNullable(adminKey);
	}

	public Optional<JKey> freezeKey() {
		return Optional.ofNullable(freezeKey);
	}

	public boolean hasFreezeKey() {
		return freezeKey != UNUSED_KEY;
	}

	public Optional<JKey> kycKey() {
		return Optional.ofNullable(kycKey);
	}

	public boolean hasKycKey() {
		return kycKey != UNUSED_KEY;
	}

	public void setFreezeKey(JKey freezeKey) {
		this.freezeKey = freezeKey;
	}

	public void setKycKey(JKey kycKey) {
		this.kycKey = kycKey;
	}

	public Optional<JKey> supplyKey() {
		return Optional.ofNullable(supplyKey);
	}

	public boolean hasSupplyKey() {
		return supplyKey != UNUSED_KEY;
	}

	public void setSupplyKey(JKey supplyKey) {
		this.supplyKey = supplyKey;
	}

	public Optional<JKey> wipeKey() {
		return Optional.ofNullable(wipeKey);
	}

	public boolean hasWipeKey() {
		return wipeKey != UNUSED_KEY;
	}

	public void setWipeKey(JKey wipeKey) {
		this.wipeKey = wipeKey;
	}

	public boolean isDeleted() {
		return deleted;
	}

	public void setDeleted(boolean deleted) {
		this.deleted = deleted;
	}

	public String symbol() {
		return symbol;
	}

	public void setSymbol(String symbol) {
		this.symbol = symbol;
	}

	public String name() {
		return name;
	}

	public void setName(String name) {
		this.name = name;
	}

	public void setTreasury(EntityId treasury) {
		this.treasury = treasury;
	}

	public void setAdminKey(JKey adminKey) {
		this.adminKey = adminKey;
	}

	public boolean accountsAreFrozenByDefault() {
		return accountsFrozenByDefault;
	}

	public boolean accountKycGrantedByDefault() {
		return accountKycGrantedByDefault;
	}

	public EntityId treasury() {
		return treasury;
	}

	public long expiry() {
		return expiry;
	}

	public void setExpiry(long expiry) {
		this.expiry = expiry;
	}

	public long autoRenewPeriod() {
		return autoRenewPeriod;
	}

	public void setAutoRenewPeriod(long autoRenewPeriod) {
		this.autoRenewPeriod = autoRenewPeriod;
	}

	public EntityId autoRenewAccount() {
		return autoRenewAccount;
	}

	public boolean hasAutoRenewAccount() {
		return autoRenewAccount != UNUSED_AUTO_RENEW_ACCOUNT;
	}

	public void setAutoRenewAccount(EntityId autoRenewAccount) {
		this.autoRenewAccount = autoRenewAccount;
	}

	public void adjustFloatBy(long amount) {
		var newFloat = tokenFloat + amount;
		if (newFloat < 0) {
			throw new IllegalArgumentException(String.format("Cannot set token float to %d!", newFloat));
		}
		tokenFloat += amount;
	}

	void setAccountsFrozenByDefault(boolean accountsFrozenByDefault) {
		this.accountsFrozenByDefault = accountsFrozenByDefault;
	}

	void setAccountKycGrantedByDefault(boolean accountKycGrantedByDefault) {
		this.accountKycGrantedByDefault = accountKycGrantedByDefault;
	}
}<|MERGE_RESOLUTION|>--- conflicted
+++ resolved
@@ -40,13 +40,8 @@
 import static com.hedera.services.legacy.core.jproto.JKey.equalUpToDecodability;
 import static com.hedera.services.utils.MiscUtils.describe;
 
-<<<<<<< HEAD
 public class MerkleToken extends AbstractMerkleNode implements FCMValue, MerkleLeaf  {
 	static final int MAX_CONCEIVABLE_SYMBOL_NAME_LENGTH = 256;
-=======
-public class MerkleToken extends AbstractMerkleNode implements FCMValue, MerkleLeaf {
-	static final int MAX_CONCEIVABLE_SYMBOL_LENGTH = 256;
->>>>>>> 1dcd6c53
 	static final int MERKLE_VERSION = 1;
 	static final long RUNTIME_CONSTRUCTABLE_ID = 0xd23ce8814b35fc2fL;
 	static DomainSerdes serdes = new DomainSerdes();
@@ -196,17 +191,12 @@
 
 	@Override
 	public void deserialize(SerializableDataInputStream in, int version) throws IOException {
-<<<<<<< HEAD
-		deleted = in .readBoolean();
-		symbol = in.readNormalisedString(MAX_CONCEIVABLE_SYMBOL_NAME_LENGTH);
-		name = in.readNormalisedString(MAX_CONCEIVABLE_SYMBOL_NAME_LENGTH);
-=======
 		deleted = in.readBoolean();
 		expiry = in.readLong();
 		autoRenewAccount = serdes.readNullableSerializable(in);
 		autoRenewPeriod = in.readLong();
-		symbol = in.readNormalisedString(MAX_CONCEIVABLE_SYMBOL_LENGTH);
->>>>>>> 1dcd6c53
+		symbol = in.readNormalisedString(MAX_CONCEIVABLE_SYMBOL_NAME_LENGTH);
+		name = in.readNormalisedString(MAX_CONCEIVABLE_SYMBOL_NAME_LENGTH);
 		treasury = in.readSerializable();
 		tokenFloat = in.readLong();
 		divisibility = in.readInt();
@@ -243,23 +233,14 @@
 	@Override
 	public MerkleToken copy() {
 		var fc = new MerkleToken(
-<<<<<<< HEAD
-			tokenFloat,
-			divisibility,
-			symbol,
-			name,
-			accountsFrozenByDefault,
-			accountKycGrantedByDefault,
-			treasury);
-=======
 				expiry,
 				tokenFloat,
 				divisibility,
 				symbol,
+				name,
 				accountsFrozenByDefault,
 				accountKycGrantedByDefault,
 				treasury);
->>>>>>> 1dcd6c53
 		fc.setDeleted(deleted);
 		fc.setAutoRenewPeriod(autoRenewPeriod);
 		fc.setAutoRenewAccount(autoRenewAccount);
