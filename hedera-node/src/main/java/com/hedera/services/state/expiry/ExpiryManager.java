package com.hedera.services.state.expiry;

/*-
 * ‌
 * Hedera Services Node
 * ​
 * Copyright (C) 2018 - 2021 Hedera Hashgraph, LLC
 * ​
 * Licensed under the Apache License, Version 2.0 (the "License");
 * you may not use this file except in compliance with the License.
 * You may obtain a copy of the License at
 *
 *      http://www.apache.org/licenses/LICENSE-2.0
 *
 * Unless required by applicable law or agreed to in writing, software
 * distributed under the License is distributed on an "AS IS" BASIS,
 * WITHOUT WARRANTIES OR CONDITIONS OF ANY KIND, either express or implied.
 * See the License for the specific language governing permissions and
 * limitations under the License.
 * ‍
 */

import com.hedera.services.config.HederaNumbers;
import com.hedera.services.records.TxnIdRecentHistory;
import com.hedera.services.state.merkle.MerkleAccount;
import com.hedera.services.state.merkle.MerkleSchedule;
import com.hedera.services.state.submerkle.EntityId;
import com.hedera.services.state.submerkle.ExpirableTxnRecord;
import com.hedera.services.store.schedule.ScheduleStore;
import com.hedera.services.store.tokens.views.internals.PermHashInteger;
import com.hederahashgraph.api.proto.java.AccountID;
import com.hederahashgraph.api.proto.java.TransactionID;
import com.swirlds.fcqueue.FCQueue;
import com.swirlds.merkle.map.MerkleMap;
import org.apache.commons.lang3.tuple.Pair;

import javax.inject.Inject;
import javax.inject.Singleton;
import java.util.AbstractMap;
import java.util.ArrayList;
import java.util.Comparator;
import java.util.List;
import java.util.Map;
import java.util.function.Consumer;
import java.util.function.Supplier;

import static com.hedera.services.utils.MiscUtils.forEach;
import static java.util.Comparator.comparing;

/**
 * Manager of two queues of expiration events---one for payer records, one for schedule entities.
 *
 * There are two management responsibilities:
 * <ol>
 *    <li>On restart or reconnect, rebuild the expiration queues from state.</li>
 *    <li>At the first consensus second an entity is expired, remove it from its parent collection.</li>
 * </ol>
 */
@Singleton
public class ExpiryManager {
	/* Since the key in Pair<Long, Consumer<EntityId>> is the schedule entity number---and
	entity numbers are unique---the downstream comparator below will guarantee a fixed
	ordering for ExpiryEvents with the same expiry. The reason for different scheduled entities having
	the same expiry is that we round expiration times to a consensus second. */
	private static final Comparator<ExpiryEvent<Pair<Long, Consumer<EntityId>>>> PQ_CMP = Comparator
			.comparingLong(ExpiryEvent<Pair<Long, Consumer<EntityId>>>::getExpiry)
			.thenComparingLong(ee -> ee.getId().getKey());

	private final long shard;
	private final long realm;

	private final ScheduleStore scheduleStore;
	private final Map<TransactionID, TxnIdRecentHistory> txnHistories;
	private final Supplier<MerkleMap<PermHashInteger, MerkleAccount>> accounts;
	private final Supplier<MerkleMap<PermHashInteger, MerkleSchedule>> schedules;

	private final MonotonicFullQueueExpiries<Long> payerRecordExpiries =
			new MonotonicFullQueueExpiries<>();
	private final PriorityQueueExpiries<Pair<Long, Consumer<EntityId>>> shortLivedEntityExpiries =
			new PriorityQueueExpiries<>(PQ_CMP);

	@Inject
	public ExpiryManager(
<<<<<<< HEAD
			ScheduleStore scheduleStore,
			HederaNumbers hederaNums,
			Map<TransactionID, TxnIdRecentHistory> txnHistories,
			Supplier<MerkleMap<PermHashInteger, MerkleAccount>> accounts,
			Supplier<MerkleMap<PermHashInteger, MerkleSchedule>> schedules
=======
			final ScheduleStore scheduleStore,
			final HederaNumbers hederaNums,
			final Map<TransactionID, TxnIdRecentHistory> txnHistories,
			final Supplier<FCMap<MerkleEntityId, MerkleAccount>> accounts,
			final Supplier<FCMap<MerkleEntityId, MerkleSchedule>> schedules
>>>>>>> d90336ac
	) {
		this.accounts = accounts;
		this.schedules = schedules;
		this.txnHistories = txnHistories;
		this.scheduleStore = scheduleStore;

		this.shard = hederaNums.shard();
		this.realm = hederaNums.realm();
	}

	/**
	 * Purges any references to expired entities (at this time, records or schedules).
	 *
	 * @param now
	 * 		the consensus second
	 */
	public void purge(final long now) {
		purgeExpiredRecordsAt(now);
		purgeExpiredShortLivedEntities(now);
	}

	/**
	 * Begins tracking an expiration event.
	 *
	 * @param event
	 * 		the expiration event to track
	 * @param expiry
	 * 		the earliest consensus second at which it should fire
	 */
	public void trackExpirationEvent(final Pair<Long, Consumer<EntityId>> event, final long expiry) {
		shortLivedEntityExpiries.track(event, expiry);
	}

	/**
	 * When payer records are in state (true by default), upon restart or reconnect the
	 * expiry manager needs to rebuild its expiration queue so it can correctly purge
	 * these records as their lifetimes (default 180s) expire.
	 *
	 * <b>IMPORTANT:</b> As a side-effect, this method re-stages the injected
	 * {@code txnHistories} map with the recent histories of the {@link TransactionID}s
	 * from records in state.
	 */
	public void reviewExistingPayerRecords() {
		txnHistories.clear();
		payerRecordExpiries.reset();

		final var _payerExpiries = new ArrayList<Map.Entry<Long, Long>>();
		final var currentAccounts = accounts.get();
		forEach(currentAccounts, (id, account) ->
				stageExpiringRecords(id.longValue(), account.records(), _payerExpiries));
		_payerExpiries.sort(comparing(Map.Entry<Long, Long>::getValue).thenComparing(Map.Entry::getKey));
		_payerExpiries.forEach(entry -> payerRecordExpiries.track(entry.getKey(), entry.getValue()));

		txnHistories.values().forEach(TxnIdRecentHistory::observeStaged);
	}

	/**
	 * Entities that typically expire on the order of days or months (topics, accounts, tokens, etc.)
	 * are monitored and automatically renewed or removed by the {@link EntityAutoRenewal} process.
	 *
	 * The only entities that currently qualify as "short-lived" are schedule entities, which have
	 * a default expiration time of 30 minutes. So this method's only function is to scan the
	 * current {@code schedules} FCM and enqueue their expiration events.
	 */
	public void reviewExistingShortLivedEntities() {
		shortLivedEntityExpiries.reset();

		final var _shortLivedEntityExpiries = new ArrayList<Map.Entry<Pair<Long, Consumer<EntityId>>, Long>>();
		final var currentSchedules = schedules.get();
		forEach(currentSchedules, (id, schedule) -> {
<<<<<<< HEAD
			Consumer<EntityId> consumer = scheduleStore::expire;
			var pair = Pair.of(id.longValue(), consumer);
=======
			final Consumer<EntityId> consumer = scheduleStore::expire;
			final var pair = Pair.of(id.getNum(), consumer);
>>>>>>> d90336ac
			_shortLivedEntityExpiries.add(new AbstractMap.SimpleImmutableEntry<>(pair, schedule.expiry()));
		});

		_shortLivedEntityExpiries.sort(comparing(Map.Entry<Pair<Long, Consumer<EntityId>>, Long>::getValue).
				thenComparing(entry -> entry.getKey().getKey()));
		_shortLivedEntityExpiries.forEach(entry -> shortLivedEntityExpiries.track(entry.getKey(), entry.getValue()));
	}

	void trackRecordInState(final AccountID owner, final long expiry) {
		payerRecordExpiries.track(owner.getAccountNum(), expiry);
	}

	private void purgeExpiredRecordsAt(final long now) {
		final var currentAccounts = accounts.get();
		while (payerRecordExpiries.hasExpiringAt(now)) {
			final var key = PermHashInteger.fromLong(payerRecordExpiries.expireNextAt(now));

			final var mutableAccount = currentAccounts.getForModify(key);
			final var mutableRecords = mutableAccount.records();
			purgeExpiredFrom(mutableRecords, now);
		}
	}

	private void purgeExpiredFrom(final FCQueue<ExpirableTxnRecord> records, final long now) {
		ExpirableTxnRecord nextRecord;
		while ((nextRecord = records.peek()) != null && nextRecord.getExpiry() <= now) {
			nextRecord = records.poll();
			final var txnId = nextRecord.getTxnId().toGrpc();
			final var history = txnHistories.get(txnId);
			if (history != null) {
				history.forgetExpiredAt(now);
				if (history.isForgotten()) {
					txnHistories.remove(txnId);
				}
			}
		}
	}

	private void purgeExpiredShortLivedEntities(final long now) {
		while (shortLivedEntityExpiries.hasExpiringAt(now)) {
			final var current = shortLivedEntityExpiries.expireNextAt(now);
			current.getValue().accept(entityWith(current.getKey()));
		}
	}

	private void stageExpiringRecords(
			final Long num,
			final FCQueue<ExpirableTxnRecord> records,
			final List<Map.Entry<Long, Long>> expiries
	) {
		long lastAdded = -1;
		for (final var expirableTxnRecord : records) {
			stage(expirableTxnRecord);
			final var expiry = expirableTxnRecord.getExpiry();
			if (expiry != lastAdded) {
				expiries.add(new AbstractMap.SimpleImmutableEntry<>(num, expiry));
				lastAdded = expiry;
			}
		}
	}

	private void stage(final ExpirableTxnRecord expirableTxnRecord) {
		final var txnId = expirableTxnRecord.getTxnId().toGrpc();
		txnHistories.computeIfAbsent(txnId, ignore -> new TxnIdRecentHistory()).stage(expirableTxnRecord);
	}

	private EntityId entityWith(final long num) {
		return new EntityId(shard, realm, num);
	}

	PriorityQueueExpiries<Pair<Long, Consumer<EntityId>>> getShortLivedEntityExpiries() {
		return shortLivedEntityExpiries;
	}
}<|MERGE_RESOLUTION|>--- conflicted
+++ resolved
@@ -81,19 +81,11 @@
 
 	@Inject
 	public ExpiryManager(
-<<<<<<< HEAD
-			ScheduleStore scheduleStore,
-			HederaNumbers hederaNums,
-			Map<TransactionID, TxnIdRecentHistory> txnHistories,
-			Supplier<MerkleMap<PermHashInteger, MerkleAccount>> accounts,
-			Supplier<MerkleMap<PermHashInteger, MerkleSchedule>> schedules
-=======
 			final ScheduleStore scheduleStore,
 			final HederaNumbers hederaNums,
 			final Map<TransactionID, TxnIdRecentHistory> txnHistories,
-			final Supplier<FCMap<MerkleEntityId, MerkleAccount>> accounts,
-			final Supplier<FCMap<MerkleEntityId, MerkleSchedule>> schedules
->>>>>>> d90336ac
+			final Supplier<MerkleMap<PermHashInteger, MerkleAccount>> accounts,
+			final Supplier<MerkleMap<PermHashInteger, MerkleSchedule>> schedules
 	) {
 		this.accounts = accounts;
 		this.schedules = schedules;
@@ -164,13 +156,8 @@
 		final var _shortLivedEntityExpiries = new ArrayList<Map.Entry<Pair<Long, Consumer<EntityId>>, Long>>();
 		final var currentSchedules = schedules.get();
 		forEach(currentSchedules, (id, schedule) -> {
-<<<<<<< HEAD
-			Consumer<EntityId> consumer = scheduleStore::expire;
-			var pair = Pair.of(id.longValue(), consumer);
-=======
 			final Consumer<EntityId> consumer = scheduleStore::expire;
-			final var pair = Pair.of(id.getNum(), consumer);
->>>>>>> d90336ac
+			final var pair = Pair.of(id.longValue(), consumer);
 			_shortLivedEntityExpiries.add(new AbstractMap.SimpleImmutableEntry<>(pair, schedule.expiry()));
 		});
 
