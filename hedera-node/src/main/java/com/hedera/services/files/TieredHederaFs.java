package com.hedera.services.files;

/*-
 * ‌
 * Hedera Services Node
 * ​
 * Copyright (C) 2018 - 2021 Hedera Hashgraph, LLC
 * ​
 * Licensed under the Apache License, Version 2.0 (the "License");
 * you may not use this file except in compliance with the License.
 * You may obtain a copy of the License at
 *
 *      http://www.apache.org/licenses/LICENSE-2.0
 *
 * Unless required by applicable law or agreed to in writing, software
 * distributed under the License is distributed on an "AS IS" BASIS,
 * WITHOUT WARRANTIES OR CONDITIONS OF ANY KIND, either express or implied.
 * See the License for the specific language governing permissions and
 * limitations under the License.
 * ‍
 */

import com.hedera.services.context.properties.GlobalDynamicProperties;
import com.hedera.services.exceptions.InvalidTransactionException;
import com.hedera.services.ledger.ids.EntityIdSource;
import com.hedera.services.state.merkle.MerkleSpecialFiles;
import com.hederahashgraph.api.proto.java.AccountID;
import com.hederahashgraph.api.proto.java.FileID;
import com.hederahashgraph.api.proto.java.ResponseCodeEnum;
import org.apache.commons.lang3.ArrayUtils;
import org.apache.logging.log4j.LogManager;
import org.apache.logging.log4j.Logger;

import javax.inject.Inject;
import javax.inject.Singleton;
import java.time.Instant;
import java.util.AbstractMap;
import java.util.ArrayList;
import java.util.Arrays;
import java.util.List;
import java.util.Map;
import java.util.function.BiFunction;
import java.util.function.Supplier;

import static com.hedera.services.files.TieredHederaFs.IllegalArgumentType.DELETED_FILE;
import static com.hedera.services.files.TieredHederaFs.IllegalArgumentType.FILE_WOULD_BE_EXPIRED;
import static com.hedera.services.files.TieredHederaFs.IllegalArgumentType.OVERSIZE_CONTENTS;
import static com.hedera.services.files.TieredHederaFs.IllegalArgumentType.UNKNOWN_FILE;
import static com.hederahashgraph.api.proto.java.ResponseCodeEnum.FILE_DELETED;
import static com.hederahashgraph.api.proto.java.ResponseCodeEnum.INVALID_FILE_ID;
import static com.hederahashgraph.api.proto.java.ResponseCodeEnum.SUCCESS;
import static java.util.Comparator.comparingInt;
import static java.util.function.Predicate.not;
import static java.util.stream.Collectors.toList;

/**
 * A {@link HederaFs} that stores the contents and metadata of its files in
 * separate injected {@link Map}s.
 */
@Singleton
public final class TieredHederaFs implements HederaFs {
	private static final Logger log = LogManager.getLogger(TieredHederaFs.class);

	private final EntityIdSource ids;
	private final Supplier<Instant> now;
	private final Map<FileID, byte[]> data;
	private final Map<FileID, HFileMeta> metadata;
	private final GlobalDynamicProperties properties;
	private final Supplier<MerkleSpecialFiles> specialFiles;

	final List<FileUpdateInterceptor> updateInterceptors = new ArrayList<>();

<<<<<<< HEAD
	public static final int BYTES_PER_KB = 1024;
=======
	static final int BYTES_PER_KB = 1024;
	private final Supplier<MerkleDiskFs> diskFs;
>>>>>>> fe323279

	public enum IllegalArgumentType {
		DELETED_FILE(ResponseCodeEnum.FILE_DELETED),
		UNKNOWN_FILE(ResponseCodeEnum.INVALID_FILE_ID),
		FILE_WOULD_BE_EXPIRED(ResponseCodeEnum.INVALID_EXPIRATION_TIME),
		OVERSIZE_CONTENTS(ResponseCodeEnum.MAX_FILE_SIZE_EXCEEDED);

		private final ResponseCodeEnum suggestedStatus;

		IllegalArgumentType(final ResponseCodeEnum suggestedStatus) {
			this.suggestedStatus = suggestedStatus;
		}

		public ResponseCodeEnum suggestedStatus() {
			return suggestedStatus;
		}
	}

	@Inject
	public TieredHederaFs(
<<<<<<< HEAD
			EntityIdSource ids,
			GlobalDynamicProperties properties,
			Supplier<Instant> now,
			Map<FileID, byte[]> data,
			Map<FileID, HFileMeta> metadata,
			Supplier<MerkleSpecialFiles> specialFiles
=======
			final EntityIdSource ids,
			final GlobalDynamicProperties properties,
			final Supplier<Instant> now,
			final Map<FileID, byte[]> data,
			final Map<FileID, HFileMeta> metadata,
			final Supplier<MerkleDiskFs> diskFs
>>>>>>> fe323279
	) {
		this.ids = ids;
		this.now = now;
		this.data = data;
		this.metadata = metadata;
		this.properties = properties;
		this.specialFiles = specialFiles;
	}

	public Map<FileID, byte[]> getData() {
		return data;
	}

	public Map<FileID, HFileMeta> getMetadata() {
		return metadata;
	}

	public MerkleSpecialFiles specialFiles() {
		return specialFiles.get();
	}

	@Override
	public void register(final FileUpdateInterceptor updateInterceptor) {
		updateInterceptors.add(updateInterceptor);
	}

	@Override
	public int numRegisteredInterceptors() {
		return updateInterceptors.size();
	}

	@Override
	public FileID create(final byte[] contents, final HFileMeta attr, final AccountID sponsor) {
		assertValid(attr);
		assertWithinSizeLimits(contents);

		final var fid = ids.newFileId(sponsor);
		data.put(fid, contents);
		metadata.put(fid, attr);

		return fid;
	}

	@Override
	public boolean exists(final FileID id) {
		return metadata.containsKey(id);
	}

	@Override
<<<<<<< HEAD
	public byte[] cat(FileID id) {
		if (isSpecialFile(id)) {
			return specialFiles.get().get(id);
=======
	public byte[] cat(final FileID id) {
		assertUsable(id);
		if (isOnDisk(id)) {
			return diskFs.get().contentsOf(id);
>>>>>>> fe323279
		} else {
			assertUsable(id);
			return data.get(id);
		}
	}

	@Override
	public HFileMeta getattr(final FileID id) {
		assertExtant(id);

		return metadata.get(id);
	}

	@Override
	public UpdateResult sudoSetattr(final FileID id, final HFileMeta attr) {
		assertExtant(id);
		assertValid(attr);

		return uncheckedSetattr(id, attr);
	}

	@Override
	public UpdateResult setattr(final FileID id, final HFileMeta attr) {
		assertUsable(id);
		assertValid(attr);

		return uncheckedSetattr(id, attr);
	}

	@Override
<<<<<<< HEAD
	public UpdateResult overwrite(FileID id, byte[] newContents) {
		if (isSpecialFile(id)) {
			final var curSpecialFiles = specialFiles.get();
			curSpecialFiles.update(id, newContents);
			return new SimpleUpdateResult(false, true, SUCCESS);
		} else {
			assertUsable(id);
=======
	public UpdateResult overwrite(final FileID id, final byte[] newContents) {
		assertUsable(id);
		if (!isOnDisk(id)) {
>>>>>>> fe323279
			assertWithinSizeLimits(newContents);
			return uncheckedUpdate(id, newContents);
		}
	}

	@Override
<<<<<<< HEAD
	public UpdateResult append(FileID id, byte[] moreContents) {
		if (isSpecialFile(id)) {
			specialFiles.get().append(id, moreContents);
			return new SimpleUpdateResult(false, true, SUCCESS);
		} else {
			assertUsable(id);
			final var contents = data.get(id);
			var newContents = ArrayUtils.addAll(contents, moreContents);
			log.debug(
					"Appending {} bytes to file num {} :: new file will have {} bytes.",
					moreContents.length,
					id.getFileNum(),
					newContents.length);
=======
	public UpdateResult append(final FileID id, final byte[] moreContents) {
		assertUsable(id);

		boolean isDiskBased = isOnDisk(id);
		final var contents = isDiskBased ? diskFs.get().contentsOf(id) : data.get(id);

		final var newContents = ArrayUtils.addAll(contents, moreContents);
		final var idStr = EntityIdUtils.readableId(id);
		log.debug(
				"Appending {} bytes to {} :: new file will have {} bytes.",
				moreContents.length,
				idStr,
				newContents.length);

		if (!isDiskBased) {
>>>>>>> fe323279
			assertWithinSizeLimits(newContents);
			return uncheckedUpdate(id, newContents);
		}
	}

	@Override
	public void delete(final FileID id) {
		validateUsable(id);

		final var verdict = judge(id, FileUpdateInterceptor::preDelete);
		if (verdict.getValue()) {
			final var attr = metadata.get(id);
			attr.setDeleted(true);
			metadata.put(id, attr);
			data.remove(id);
		}
		if (verdict.getKey() != SUCCESS) {
			throw new InvalidTransactionException(verdict.getKey());
		}
	}

	@Override
	public void rm(final FileID id) {
		assertExtant(id);

		metadata.remove(id);
		data.remove(id);
	}

	public static final class SimpleUpdateResult implements UpdateResult {
		private final boolean attrChanged;
		private final boolean fileReplaced;
		private final ResponseCodeEnum outcome;

		public SimpleUpdateResult(
				final boolean attrChanged,
				final boolean fileReplaced,
				final ResponseCodeEnum outcome
		) {
			this.attrChanged = attrChanged;
			this.fileReplaced = fileReplaced;
			this.outcome = outcome;
		}

		@Override
		public boolean fileReplaced() {
			return fileReplaced;
		}

		@Override
		public ResponseCodeEnum outcome() {
			return outcome;
		}

		@Override
		public boolean attrChanged() {
			return attrChanged;
		}
	}

<<<<<<< HEAD
	private boolean isSpecialFile(FileID fid) {
		return specialFiles.get().contains(fid);
=======
	private boolean isOnDisk(final FileID fid) {
		return diskFs.get().contains(fid);
>>>>>>> fe323279
	}

	private UpdateResult uncheckedSetattr(final FileID id, final HFileMeta attr) {
		final var verdict = judge(id, (interceptor, ignore) -> interceptor.preAttrChange(id, attr));

		if (verdict.getValue()) {
			metadata.put(id, attr);
		}

		return new SimpleUpdateResult(verdict.getValue(), false, verdict.getKey());
	}

<<<<<<< HEAD
	private UpdateResult uncheckedUpdate(FileID id, byte[] newContents) {
		var verdict =
				judge(id, (interceptor, ignore) -> interceptor.preUpdate(id, newContents));
=======
	private UpdateResult uncheckedUpdate(final FileID id, final byte[] newContents) {
		final var verdict = judge(id, (interceptor, ignore) -> interceptor.preUpdate(id, newContents));

>>>>>>> fe323279
		if (verdict.getValue()) {
			data.put(id, newContents);
			interceptorsFor(id).forEach(interceptor -> interceptor.postUpdate(id, newContents));
		}
		return new SimpleUpdateResult(false, verdict.getValue(), verdict.getKey());
	}

	private Map.Entry<ResponseCodeEnum, Boolean> judge(
			final FileID id,
			final BiFunction<FileUpdateInterceptor, FileID, Map.Entry<ResponseCodeEnum, Boolean>> judgment
	) {
		var outcome = SUCCESS;
		var should = true;

		final var orderedInterceptors = interceptorsFor(id);
		for (final var interceptor : orderedInterceptors) {
			final var vote = judgment.apply(interceptor, id);
			outcome = firstUnsuccessful(outcome, vote.getKey());
			if (!vote.getValue()) {
				should = false;
				break;
			}
		}

		return new AbstractMap.SimpleEntry<>(outcome, should);
	}

	private List<FileUpdateInterceptor> interceptorsFor(final FileID id) {
		return updateInterceptors
				.stream()
				.filter(interceptor -> interceptor.priorityForCandidate(id).isPresent())
				.sorted(comparingInt(interceptor -> interceptor.priorityForCandidate(id).getAsInt()))
				.collect(toList());
	}

	public static ResponseCodeEnum firstUnsuccessful(final ResponseCodeEnum... outcomes) {
		return Arrays.stream(outcomes).filter(not(SUCCESS::equals)).findAny().orElse(SUCCESS);
	}

	private void assertExtant(final FileID id) {
		if (!metadata.containsKey(id)) {
			throwIllegal(UNKNOWN_FILE);
		}
	}

	private void assertUsable(final FileID id) {
		assertExtant(id);
		if (metadata.get(id).isDeleted()) {
			throwIllegal(DELETED_FILE);
		}
	}

	private void validateUsable(final FileID id) {
		validateExtant(id);
		if (metadata.get(id).isDeleted()) {
			throw new InvalidTransactionException(FILE_DELETED);
		}
	}

	private void validateExtant(final FileID id) {
		if (!metadata.containsKey(id)) {
			throw new InvalidTransactionException(INVALID_FILE_ID);
		}
	}

	private void assertWithinSizeLimits(final byte[] data) {
		if (data.length > properties.maxFileSizeKb() * BYTES_PER_KB) {
			throwIllegal(OVERSIZE_CONTENTS);
		}
	}

	private void assertValid(final HFileMeta attr) {
		if (attr.getExpiry() < now.get().getEpochSecond()) {
			throwIllegal(FILE_WOULD_BE_EXPIRED);
		}
	}

	private void throwIllegal(final IllegalArgumentType type) {
		throw new IllegalArgumentException(type.toString());
	}
}<|MERGE_RESOLUTION|>--- conflicted
+++ resolved
@@ -70,12 +70,7 @@
 
 	final List<FileUpdateInterceptor> updateInterceptors = new ArrayList<>();
 
-<<<<<<< HEAD
 	public static final int BYTES_PER_KB = 1024;
-=======
-	static final int BYTES_PER_KB = 1024;
-	private final Supplier<MerkleDiskFs> diskFs;
->>>>>>> fe323279
 
 	public enum IllegalArgumentType {
 		DELETED_FILE(ResponseCodeEnum.FILE_DELETED),
@@ -96,21 +91,12 @@
 
 	@Inject
 	public TieredHederaFs(
-<<<<<<< HEAD
-			EntityIdSource ids,
-			GlobalDynamicProperties properties,
-			Supplier<Instant> now,
-			Map<FileID, byte[]> data,
-			Map<FileID, HFileMeta> metadata,
-			Supplier<MerkleSpecialFiles> specialFiles
-=======
 			final EntityIdSource ids,
 			final GlobalDynamicProperties properties,
 			final Supplier<Instant> now,
 			final Map<FileID, byte[]> data,
 			final Map<FileID, HFileMeta> metadata,
-			final Supplier<MerkleDiskFs> diskFs
->>>>>>> fe323279
+			final Supplier<MerkleSpecialFiles> specialFiles
 	) {
 		this.ids = ids;
 		this.now = now;
@@ -160,16 +146,9 @@
 	}
 
 	@Override
-<<<<<<< HEAD
-	public byte[] cat(FileID id) {
+	public byte[] cat(final FileID id) {
 		if (isSpecialFile(id)) {
 			return specialFiles.get().get(id);
-=======
-	public byte[] cat(final FileID id) {
-		assertUsable(id);
-		if (isOnDisk(id)) {
-			return diskFs.get().contentsOf(id);
->>>>>>> fe323279
 		} else {
 			assertUsable(id);
 			return data.get(id);
@@ -200,27 +179,20 @@
 	}
 
 	@Override
-<<<<<<< HEAD
-	public UpdateResult overwrite(FileID id, byte[] newContents) {
+	public UpdateResult overwrite(final FileID id, final byte[] newContents) {
 		if (isSpecialFile(id)) {
 			final var curSpecialFiles = specialFiles.get();
 			curSpecialFiles.update(id, newContents);
 			return new SimpleUpdateResult(false, true, SUCCESS);
 		} else {
 			assertUsable(id);
-=======
-	public UpdateResult overwrite(final FileID id, final byte[] newContents) {
-		assertUsable(id);
-		if (!isOnDisk(id)) {
->>>>>>> fe323279
 			assertWithinSizeLimits(newContents);
 			return uncheckedUpdate(id, newContents);
 		}
 	}
 
 	@Override
-<<<<<<< HEAD
-	public UpdateResult append(FileID id, byte[] moreContents) {
+	public UpdateResult append(final FileID id, final byte[] moreContents) {
 		if (isSpecialFile(id)) {
 			specialFiles.get().append(id, moreContents);
 			return new SimpleUpdateResult(false, true, SUCCESS);
@@ -233,23 +205,6 @@
 					moreContents.length,
 					id.getFileNum(),
 					newContents.length);
-=======
-	public UpdateResult append(final FileID id, final byte[] moreContents) {
-		assertUsable(id);
-
-		boolean isDiskBased = isOnDisk(id);
-		final var contents = isDiskBased ? diskFs.get().contentsOf(id) : data.get(id);
-
-		final var newContents = ArrayUtils.addAll(contents, moreContents);
-		final var idStr = EntityIdUtils.readableId(id);
-		log.debug(
-				"Appending {} bytes to {} :: new file will have {} bytes.",
-				moreContents.length,
-				idStr,
-				newContents.length);
-
-		if (!isDiskBased) {
->>>>>>> fe323279
 			assertWithinSizeLimits(newContents);
 			return uncheckedUpdate(id, newContents);
 		}
@@ -310,13 +265,8 @@
 		}
 	}
 
-<<<<<<< HEAD
 	private boolean isSpecialFile(FileID fid) {
 		return specialFiles.get().contains(fid);
-=======
-	private boolean isOnDisk(final FileID fid) {
-		return diskFs.get().contains(fid);
->>>>>>> fe323279
 	}
 
 	private UpdateResult uncheckedSetattr(final FileID id, final HFileMeta attr) {
@@ -329,15 +279,8 @@
 		return new SimpleUpdateResult(verdict.getValue(), false, verdict.getKey());
 	}
 
-<<<<<<< HEAD
-	private UpdateResult uncheckedUpdate(FileID id, byte[] newContents) {
-		var verdict =
-				judge(id, (interceptor, ignore) -> interceptor.preUpdate(id, newContents));
-=======
 	private UpdateResult uncheckedUpdate(final FileID id, final byte[] newContents) {
-		final var verdict = judge(id, (interceptor, ignore) -> interceptor.preUpdate(id, newContents));
-
->>>>>>> fe323279
+		var verdict = judge(id, (interceptor, ignore) -> interceptor.preUpdate(id, newContents));
 		if (verdict.getValue()) {
 			data.put(id, newContents);
 			interceptorsFor(id).forEach(interceptor -> interceptor.postUpdate(id, newContents));
