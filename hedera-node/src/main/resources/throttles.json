{
<<<<<<< HEAD
  "buckets" : [ {
    "burstPeriod" : 0,
    "burstPeriodMs" : 3000,
    "name" : "ThroughputLimits",
    "throttleGroups" : [ {
      "opsPerSec" : 10000,
      "milliOpsPerSec" : 10000000,
      "operations" : [ "ScheduleCreate", "CryptoCreate", "CryptoTransfer", "CryptoUpdate", "CryptoDelete", "CryptoGetInfo", "CryptoGetAccountRecords", "ConsensusCreateTopic", "ConsensusSubmitMessage", "ConsensusUpdateTopic", "ConsensusDeleteTopic", "ConsensusGetTopicInfo", "TokenGetNftInfo", "TokenGetInfo", "ScheduleDelete", "ScheduleGetInfo", "FileGetContents", "FileGetInfo", "ContractUpdate", "ContractDelete", "ContractGetInfo", "ContractGetBytecode", "ContractGetRecords", "ContractCallLocal", "TransactionGetRecord", "GetVersionInfo", "TokenGetAccountNftInfos", "TokenGetNftInfos", "CryptoApproveAllowance", "CryptoAdjustAllowance", "CryptoDeleteAllowance"]
    }, {
      "opsPerSec" : 13,
      "milliOpsPerSec" : 13000,
      "operations" : [ "FileCreate", "FileUpdate", "FileAppend", "FileDelete" ]
    }, {
      "opsPerSec" : 100,
      "milliOpsPerSec" : 100000,
      "operations" : [ "ScheduleSign" ]
    }, {
      "opsPerSec" : 350,
      "operations": [ "ContractCall", "ContractCreate", "EthereumTransaction" ]
    }, {
      "opsPerSec" : 3000,
      "milliOpsPerSec" : 3000000,
      "operations" : [ "TokenCreate", "TokenDelete", "TokenMint", "TokenBurn", "TokenUpdate", "TokenFeeScheduleUpdate", "TokenAssociateToAccount", "TokenAccountWipe", "TokenDissociateFromAccount", "TokenFreezeAccount", "TokenUnfreezeAccount", "TokenGrantKycToAccount", "TokenRevokeKycFromAccount", "TokenPause", "TokenUnpause" ]
    } ]
  }, {
    "burstPeriod" : 1,
    "name" : "OffHeapQueryLimits",
    "throttleGroups" : [ {
      "opsPerSec" : 700,
      "operations" : [ "FileGetContents", "FileGetInfo",  "ContractGetInfo", "ContractGetBytecode", "ContractCallLocal" ]
    } ]
  }, {
    "burstPeriod" : 0,
    "burstPeriodMs" : 3000,
    "name" : "PriorityReservations",
    "throttleGroups" : [ {
      "opsPerSec" : 10,
      "milliOpsPerSec" : 10000,
      "operations" : [ "FileCreate", "FileUpdate", "FileAppend", "FileDelete" ]
    } ]
  }, {
    "burstPeriod" : 0,
    "burstPeriodMs" : 15000,
    "name" : "CreationLimits",
    "throttleGroups" : [ {
      "opsPerSec" : 2,
      "milliOpsPerSec" : 2000,
      "operations" : [ "CryptoCreate" ]
    }, {
      "opsPerSec" : 5,
      "milliOpsPerSec" : 5000,
      "operations" : [ "ConsensusCreateTopic" ]
    }, {
      "opsPerSec" : 100,
      "milliOpsPerSec" : 100000,
      "operations" : [ "TokenCreate", "TokenAssociateToAccount", "ScheduleCreate" ]
    } ]
  }, {
    "burstPeriod" : 0,
    "burstPeriodMs" : 1000,
    "name" : "FreeQueryLimits",
    "throttleGroups" : [ {
      "opsPerSec" : 1000000,
      "milliOpsPerSec" : 1000000000,
      "operations" : [ "CryptoGetAccountBalance", "TransactionGetReceipt" ]
    } ]
  } ]
=======
  "buckets": [
	{
	  "burstPeriod": 0,
	  "burstPeriodMs": 3000,
	  "name": "ThroughputLimits",
	  "throttleGroups": [
		{
		  "opsPerSec": 10000,
		  "milliOpsPerSec": 10000000,
		  "operations": [
			"ScheduleCreate",
			"CryptoCreate",
			"CryptoTransfer",
			"CryptoUpdate",
			"CryptoDelete",
			"CryptoGetInfo",
			"CryptoGetAccountRecords",
			"ConsensusCreateTopic",
			"ConsensusSubmitMessage",
			"ConsensusUpdateTopic",
			"ConsensusDeleteTopic",
			"ConsensusGetTopicInfo",
			"TokenGetNftInfo",
			"TokenGetInfo",
			"ScheduleDelete",
			"ScheduleGetInfo",
			"FileGetContents",
			"FileGetInfo",
			"ContractUpdate",
			"ContractDelete",
			"ContractGetInfo",
			"ContractGetBytecode",
			"ContractGetRecords",
			"ContractCallLocal",
			"TransactionGetRecord",
			"GetVersionInfo",
			"TokenGetAccountNftInfos",
			"TokenGetNftInfos",
			"CryptoApproveAllowance",
			"CryptoDeleteAllowance"
		  ]
		},
		{
		  "opsPerSec": 13,
		  "milliOpsPerSec": 13000,
		  "operations": [
			"FileCreate",
			"FileUpdate",
			"FileAppend",
			"FileDelete"
		  ]
		},
		{
		  "opsPerSec": 100,
		  "milliOpsPerSec": 100000,
		  "operations": [
			"ScheduleSign"
		  ]
		},
		{
		  "opsPerSec": 350,
		  "operations": [
			"ContractCall",
			"ContractCreate"
		  ]
		},
		{
		  "opsPerSec": 3000,
		  "milliOpsPerSec": 3000000,
		  "operations": [
			"TokenCreate",
			"TokenDelete",
			"TokenMint",
			"TokenBurn",
			"TokenUpdate",
			"TokenFeeScheduleUpdate",
			"TokenAssociateToAccount",
			"TokenAccountWipe",
			"TokenDissociateFromAccount",
			"TokenFreezeAccount",
			"TokenUnfreezeAccount",
			"TokenGrantKycToAccount",
			"TokenRevokeKycFromAccount",
			"TokenPause",
			"TokenUnpause"
		  ]
		}
	  ]
	},
	{
	  "burstPeriod": 1,
	  "name": "OffHeapQueryLimits",
	  "throttleGroups": [
		{
		  "opsPerSec": 700,
		  "operations": [
			"FileGetContents",
			"FileGetInfo",
			"ContractGetInfo",
			"ContractGetBytecode",
			"ContractCallLocal"
		  ]
		}
	  ]
	},
	{
	  "burstPeriod": 0,
	  "burstPeriodMs": 3000,
	  "name": "PriorityReservations",
	  "throttleGroups": [
		{
		  "opsPerSec": 10,
		  "milliOpsPerSec": 10000,
		  "operations": [
			"FileCreate",
			"FileUpdate",
			"FileAppend",
			"FileDelete"
		  ]
		}
	  ]
	},
	{
	  "burstPeriod": 0,
	  "burstPeriodMs": 15000,
	  "name": "CreationLimits",
	  "throttleGroups": [
		{
		  "opsPerSec": 2,
		  "milliOpsPerSec": 2000,
		  "operations": [
			"CryptoCreate"
		  ]
		},
		{
		  "opsPerSec": 5,
		  "milliOpsPerSec": 5000,
		  "operations": [
			"ConsensusCreateTopic"
		  ]
		},
		{
		  "opsPerSec": 100,
		  "milliOpsPerSec": 100000,
		  "operations": [
			"TokenCreate",
			"TokenAssociateToAccount",
			"ScheduleCreate"
		  ]
		}
	  ]
	},
	{
	  "burstPeriod": 0,
	  "burstPeriodMs": 1000,
	  "name": "FreeQueryLimits",
	  "throttleGroups": [
		{
		  "opsPerSec": 1000000,
		  "milliOpsPerSec": 1000000000,
		  "operations": [
			"CryptoGetAccountBalance",
			"TransactionGetReceipt"
		  ]
		}
	  ]
	}
  ]
>>>>>>> cf7be264
}<|MERGE_RESOLUTION|>--- conflicted
+++ resolved
@@ -1,73 +1,4 @@
 {
-<<<<<<< HEAD
-  "buckets" : [ {
-    "burstPeriod" : 0,
-    "burstPeriodMs" : 3000,
-    "name" : "ThroughputLimits",
-    "throttleGroups" : [ {
-      "opsPerSec" : 10000,
-      "milliOpsPerSec" : 10000000,
-      "operations" : [ "ScheduleCreate", "CryptoCreate", "CryptoTransfer", "CryptoUpdate", "CryptoDelete", "CryptoGetInfo", "CryptoGetAccountRecords", "ConsensusCreateTopic", "ConsensusSubmitMessage", "ConsensusUpdateTopic", "ConsensusDeleteTopic", "ConsensusGetTopicInfo", "TokenGetNftInfo", "TokenGetInfo", "ScheduleDelete", "ScheduleGetInfo", "FileGetContents", "FileGetInfo", "ContractUpdate", "ContractDelete", "ContractGetInfo", "ContractGetBytecode", "ContractGetRecords", "ContractCallLocal", "TransactionGetRecord", "GetVersionInfo", "TokenGetAccountNftInfos", "TokenGetNftInfos", "CryptoApproveAllowance", "CryptoAdjustAllowance", "CryptoDeleteAllowance"]
-    }, {
-      "opsPerSec" : 13,
-      "milliOpsPerSec" : 13000,
-      "operations" : [ "FileCreate", "FileUpdate", "FileAppend", "FileDelete" ]
-    }, {
-      "opsPerSec" : 100,
-      "milliOpsPerSec" : 100000,
-      "operations" : [ "ScheduleSign" ]
-    }, {
-      "opsPerSec" : 350,
-      "operations": [ "ContractCall", "ContractCreate", "EthereumTransaction" ]
-    }, {
-      "opsPerSec" : 3000,
-      "milliOpsPerSec" : 3000000,
-      "operations" : [ "TokenCreate", "TokenDelete", "TokenMint", "TokenBurn", "TokenUpdate", "TokenFeeScheduleUpdate", "TokenAssociateToAccount", "TokenAccountWipe", "TokenDissociateFromAccount", "TokenFreezeAccount", "TokenUnfreezeAccount", "TokenGrantKycToAccount", "TokenRevokeKycFromAccount", "TokenPause", "TokenUnpause" ]
-    } ]
-  }, {
-    "burstPeriod" : 1,
-    "name" : "OffHeapQueryLimits",
-    "throttleGroups" : [ {
-      "opsPerSec" : 700,
-      "operations" : [ "FileGetContents", "FileGetInfo",  "ContractGetInfo", "ContractGetBytecode", "ContractCallLocal" ]
-    } ]
-  }, {
-    "burstPeriod" : 0,
-    "burstPeriodMs" : 3000,
-    "name" : "PriorityReservations",
-    "throttleGroups" : [ {
-      "opsPerSec" : 10,
-      "milliOpsPerSec" : 10000,
-      "operations" : [ "FileCreate", "FileUpdate", "FileAppend", "FileDelete" ]
-    } ]
-  }, {
-    "burstPeriod" : 0,
-    "burstPeriodMs" : 15000,
-    "name" : "CreationLimits",
-    "throttleGroups" : [ {
-      "opsPerSec" : 2,
-      "milliOpsPerSec" : 2000,
-      "operations" : [ "CryptoCreate" ]
-    }, {
-      "opsPerSec" : 5,
-      "milliOpsPerSec" : 5000,
-      "operations" : [ "ConsensusCreateTopic" ]
-    }, {
-      "opsPerSec" : 100,
-      "milliOpsPerSec" : 100000,
-      "operations" : [ "TokenCreate", "TokenAssociateToAccount", "ScheduleCreate" ]
-    } ]
-  }, {
-    "burstPeriod" : 0,
-    "burstPeriodMs" : 1000,
-    "name" : "FreeQueryLimits",
-    "throttleGroups" : [ {
-      "opsPerSec" : 1000000,
-      "milliOpsPerSec" : 1000000000,
-      "operations" : [ "CryptoGetAccountBalance", "TransactionGetReceipt" ]
-    } ]
-  } ]
-=======
   "buckets": [
 	{
 	  "burstPeriod": 0,
@@ -131,8 +62,9 @@
 		  "opsPerSec": 350,
 		  "operations": [
 			"ContractCall",
-			"ContractCreate"
-		  ]
+			"ContractCreate",
+            "EthereumTransaction"
+          ]
 		},
 		{
 		  "opsPerSec": 3000,
@@ -236,5 +168,4 @@
 	  ]
 	}
   ]
->>>>>>> cf7be264
 }